# ftl-app

Archiving documents solution

## For users

### Requirements

 * Python 3.7
 * PostgreSQL 11
 * Java 8+
 
### Install Python modules
 
    python -m pip install requirements.txt

## For developers

### Requirements

 * Python 3.7
 * PostgreSQL 11
 * Firefox or Chrome (to run functional tests)
 * Poedit or equivalent (to add/update i18n)
 * Node.js
 * Java 8+ (for documents indexing)

### Install Python modules
 
    python -m pip install requirements.txt
    python -m pip install requirements_dev.txt

### Install Node modules
 
    cd ftl/vuejs-app
    npm install
    
### Run local server

First terminal

    npm run serve

Second terminal
    
    python manage.py runserver

### Tests

#### Python

Run all tests

    python manage.py test
    
Run test for a specific module

    python manage.py test ftests # run only functional tests
    python manage.py test core # run unit tests of core module

#### VueJS

Run all tests

    vue-cli-service test:unit
    
_Or alternatively `npx vue-cli-service test:unit`_

### i18n
 
 :warning: _Avoid raw editing of .po files, use poedit or equivalent instead_
 
 Add a new language or create new key to translate in .po files:
 
    python manage.py makemessages -l fr --ignore=requirements*.txt,__init__.py,ftest/*
    # Following lines needed for frontend i18n
    npm run build
    python manage.py makemessages -l fr --ignore=node_modules -d djangojs

 Update existing i18n key in .po files:
 
    python manage.py makemessages --all
    
 Compile .mo files:
 
    python manage.py compilemessages
    
### Django settings

To use specific Django settings without modifying main `ftl/ftl/settings.py` file, create a `ftl/ftl/settings_local.py` file and override desired setting in it.

### Build app

#### 1. compile Vuejs files

    npm run build

#### 2. collect static files to an unique dir using Django

<<<<<<< HEAD
    python manage.py collectstatic
    
### Reindex all documents

    python manage.py reindex_docs
=======
    python manage.py collectstatic
>>>>>>> e05e3c20
<|MERGE_RESOLUTION|>--- conflicted
+++ resolved
@@ -97,12 +97,8 @@
 
 #### 2. collect static files to an unique dir using Django
 
-<<<<<<< HEAD
-    python manage.py collectstatic
+    python3 manage.py collectstatic
     
 ### Reindex all documents
 
-    python manage.py reindex_docs
-=======
-    python manage.py collectstatic
->>>>>>> e05e3c20
+    python manage.py reindex_docs