# Paper Matter (self hosting)

## Requirements

- Docker CE (latest LTS version)
- Docker-Compose (Compose file version 2)
- 1 vCPU, 1 GB RAM, 10 GB disk space (2 vCPU, 2 GB RAM recommended)

## Basic deployment (for test purpose)

__This deployment should be only considered as a first step, it will use default settings and is **NOT SECURE** for production use.__

1. Copy the `docker-compose.sample.yml` to your directory of choice (don't forget to rename without `sample`).

2. Start the application:

    `docker-compose up -d`

3. Then to setup the database, you need to execute a migration command inside the container running the web frontend
code. Execute the following command to migrate database: 

    `docker-compose exec web python3 manage.py migrate`

4. Open your browser to http://localhost:8000 and follow instruction to create the super admin account.

## Secured deployment (for production use)

__Complete the steps described in **Basic deployment** section first.__

1. Stop the application:

    `docker-compose down`

2. Update security keys settings in `docker-compose.yml`:

    | Name | Default value | Format | Description |
    | --- | --- | --- | --- |
    | DJANGO_SECRET_KEY | `CHANGE-ME` | Randomly generated string (at least 50 characters long) | It is use by Django for cryptographic signing, [more infos](https://docs.djangoproject.com/en/3.0/ref/settings/#std:setting-SECRET_KEY) |

3. Update database settings in `docker-compose.yml`:

    The default configured values work with the official Docker image of PostgreSQL. To change these values, you will
    also need to change them in the PostgreSQL container. The official image allows you to change these values by setting
    custom environment variables.
    
    - POSTGRES_PASSWORD 
    - POSTGRES_USER
    - POSTGRES_DB
    
    [More infos](https://hub.docker.com/_/postgres)

    | Name | Default value | Description |
    | --- | --- | --- |
    | DB_NAME | `postgres` | Name of the PostgreSQL database used Django, should correspond to POSTGRES_DB|
    | DB_USER | `postgres` | User used by Django to access the PostgreSQL database, should correspond to POSTGRES_USER) |
    | DB_PASSWORD | `postgres` | Password used by Django to access the PostgreSQL database, should correspond to POSTGRES_PASSWORD) |
    | DB_HOST | `postgres` | Host name / ip of the PostgreSQL server used by Django, you can safely let the default value for this setting|
    | DB_PORT | `5432` | Port of the PostgreSQL server used by Django, you can safely let the default value for this setting|

4. Update outbound email server settings in `docker-compose.yml`:

    __Email server is not included in the Docker but it is required to send activation email to user signing up to your Paper Matter instance (and for other features like forgot password).__
    
    | Name | Default value | Description 
    | --- | --- | --- |
    | EMAIL_HOST | `CHANGE-ME` | Host name / ip of the email server used by Django, we recommend you to subscribe to an transactional email provider |
    | EMAIL_HOST_USER | `CHANGE-ME` | User used by Django to access the email server |
    | EMAIL_HOST_PASSWORD | `CHANGE-ME` | Password used by Django to access the email server |
    | EMAIL_PORT | `25` | Port used by Django to access the email server |
    | DEFAULT_FROM_EMAIL | `noreply@localhost` | This is sender which will appears in the email received by your PM instance users |

5. (optional) Additional settings

    | Name | Default value | Format | Description |
    | --- | --- | --- | --- |
    | ALLOWED_HOSTS | `*` | A comma separated list of hosts url (eg. `mypminstance.com, my-pm-instance.com`) |It improve security by defining the host allowed to serve your PM instance, [more infos](https://docs.djangoproject.com/en/3.0/ref/settings/#allowed-hosts) |

6. Start the application:

    `docker-compose up -d`

## Backup

You should use the recommended Docker methods to backup the two volumes `dbdata` and `docs`.
https://docs.docker.com/storage/volumes/#backup-restore-or-migrate-data-volumes

## Customize the file storage

__By default the documents binaries are stored using the file system into the `uploads` folder, if you want you can set the ENV `DEFAULT_FILE_STORAGE` to use [Amazon S3](https://aws.amazon.com/s3/) or [Google cloud Storage](https://cloud.google.com/storage).__

### Amazon S3 settings

Set `DEFAULT_FILE_STORAGE` to `storages.backends.s3boto3.S3Boto3Storage` and set the additional settings bellow:

| Name | Description |
| --- | --- |
| AWS_ACCESS_KEY_ID | - |
| AWS_SECRET_ACCESS_KEY | - |
| AWS_STORAGE_BUCKET_NAME | - |
| AWS_S3_ENDPOINT_URL | - |
| AWS_S3_REGION_NAME | - |

### Google Cloud Storage settings

Set `DEFAULT_FILE_STORAGE` to `storages.backends.gcloud.GoogleCloudStorage` and set the additional settings bellow:

| Name | Format | Description |
| --- | --- | --- |
| GCS_BUCKET_NAME | - | - |
| GCS_CREDENTIALS_CONTENT | Google P12 JSON file, see example bellow  | - |

`GCS_CREDENTIALS_CONTENT` example:

```JSON
{
    "type": "service_account",
    "project_id": "CHANGE-ME",
    "private_key_id": "CHANGE-ME",
    "private_key": "CHANGE-ME",
    "client_email": "CHANGE-ME",
    "client_id": "CHANGE-ME",
    "auth_uri": "https://accounts.google.com/o/oauth2/auth",
    "token_uri": "https://oauth2.googleapis.com/token",
    "auth_provider_x509_cert_url": "https://www.googleapis.com/oauth2/v1/certs",
    "client_x509_cert_url": "CHANGE-ME"
}
```

## Enable the OCR feature

__By default the OCR feature is disabled, it allows searching for keywords inside scanned documents.__

You can't enable OCR feature using ENV variables for now, but you can do it as described in `Customize Paper Matter other settings` bellow.

<<<<<<< HEAD
## Authorize Import and Export app (and other Oauth2 apps)

__By default no Oauth2 app is authorized to access the API, each app have to be registered manually by admin.__

1. Log to the admin panel with admin user (/admin).
2. In the __DJANGO OAUTH TOOLKIT__ section, __Add__ a new application
3. Complete and submit the form as described below:
    - __Client id__: *leave default value (this value have to be set in the app too)*
    - __User__: No user unless you want the app to be owned by a user (it will appear in her/his account if developer API is enabled)
    - __Redirect uris__:
        - For __Paper Matter Import & Export__: `http://localhost:1612/oauth2/redirect` 
        - For __ftl-export-cli__: `https://[YOUR_PM_INSTANCE]/oauth2/authorization_code/`
        - For other Oauth2 apps: *Ask the app Dev*
    - __Client type__:
        - For __Paper Matter Import & Export__ and __ftl-export-cli__: `Public`
        - For other Oauth2 apps: *Ask the app Dev, but should be `Confidential` for a web app and `Public` for a local app*
    - __Authorization grant type__:
        - For __Paper Matter Import & Export__ and __ftl-export-cli__: `Authorization code`
        - For other Oauth2 apps: *Ask the app Dev*
    - __Client secret__: *leave default value*
    - __Name__: *The app name, it will be display to users in /accounts/oauth2/authorized_tokens/ (e.g. `Paper Matter Import & Export`)*
    - __Skip authorization__: *leave unchecked (if checked, which is not recommended, users won't see the page mentioning data accessed by the app and asking for authorization, the app will be authorized on first use without user confirmation)*
        
=======
## Enable Office doc Preview feature (Only Office)

__By default only PDF documents get a thumbnail and a preview in the UI, if you want to be able to preview Office
documents you have to install an Only Office server (only the Community Edition has been tested).__

1. Refer to Only Office doc to install the server: https://github.com/ONLYOFFICE/Docker-DocumentServer
2. Configure settings (starting at "FTL_ENABLE_ONLY_OFFICE") related to Only Office as described in `Customize Paper Matter other settings` below.

>>>>>>> 9f32845b
## Various other settings that you can update with ENV

| Name | Default value | Format | Description |
| --- | --- | --- | --- |
| DJANGO_DEBUG | `False` | `True` or `False` | Enable Django DEBUG mode, DO NOT enable this mode on if your instance is used in production, [more infos](https://docs.djangoproject.com/en/3.0/ref/settings/#debug) |
| ENABLE_WEB | `False` | `True` or `False` | Use this image as a web process instance |
| ENABLE_CRON | `False` | `True` or `False` | Enable internal CRON for maintenance tasks (should be only enabled on one separated instance) |
| ENABLE_WORKER | `False` | `True` or `False` | Use this image as a worker for async tasks such as document processing |
| NB_WORKERS | `1`  | A number >= 1 | Number of workers which will run documents processing in parallel, increasing this number can impact significantly server load (to use on an image with `ENABLE_WORKER` set to `true`) |
| WORKER_QUEUES | `ftl_processing,med,celery` | Value separated by comma | Queues name to be processed by the worker |

## Customize Paper Matter other settings

You need to [bind mount](https://docs.docker.com/storage/bind-mounts/) the local path `/app/ftl/settings_local.py` and customize you own copy of the file `docker/settings_local.py`.

## Logs

Execute `docker-compose logs -f` for all logs.
Execute `docker-compose logs -f [web|worker|redis|postgres]` for specific container logs.<|MERGE_RESOLUTION|>--- conflicted
+++ resolved
@@ -132,7 +132,14 @@
 
 You can't enable OCR feature using ENV variables for now, but you can do it as described in `Customize Paper Matter other settings` bellow.
 
-<<<<<<< HEAD
+## Enable Office doc Preview feature (Only Office)
+
+__By default only PDF documents get a thumbnail and a preview in the UI, if you want to be able to preview Office
+documents you have to install an Only Office server (only the Community Edition has been tested).__
+
+1. Refer to Only Office doc to install the server: https://github.com/ONLYOFFICE/Docker-DocumentServer
+2. Configure settings (starting at "FTL_ENABLE_ONLY_OFFICE") related to Only Office as described in `Customize Paper Matter other settings` below.
+
 ## Authorize Import and Export app (and other Oauth2 apps)
 
 __By default no Oauth2 app is authorized to access the API, each app have to be registered manually by admin.__
@@ -156,16 +163,6 @@
     - __Name__: *The app name, it will be display to users in /accounts/oauth2/authorized_tokens/ (e.g. `Paper Matter Import & Export`)*
     - __Skip authorization__: *leave unchecked (if checked, which is not recommended, users won't see the page mentioning data accessed by the app and asking for authorization, the app will be authorized on first use without user confirmation)*
         
-=======
-## Enable Office doc Preview feature (Only Office)
-
-__By default only PDF documents get a thumbnail and a preview in the UI, if you want to be able to preview Office
-documents you have to install an Only Office server (only the Community Edition has been tested).__
-
-1. Refer to Only Office doc to install the server: https://github.com/ONLYOFFICE/Docker-DocumentServer
-2. Configure settings (starting at "FTL_ENABLE_ONLY_OFFICE") related to Only Office as described in `Customize Paper Matter other settings` below.
-
->>>>>>> 9f32845b
 ## Various other settings that you can update with ENV
 
 | Name | Default value | Format | Description |
