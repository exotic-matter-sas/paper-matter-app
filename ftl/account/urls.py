--- conflicted
+++ resolved
@@ -6,13 +6,6 @@
 from . import views
 
 urlpatterns = [
-<<<<<<< HEAD
-    path('', views.AccountView.as_view(), name='account_index'),
-    path('email', views.AccountEmailChangeView.as_view(), name='account_email'),
-    path('email/<str:token>', views.AccountEmailChangeValidateView.as_view(), name='account_email_validate'),
-    path('password', views.AccountPasswordView.as_view(), name='account_password'),
-    path('delete', views.AccountDeleteView.as_view(), name='account_delete'),
-=======
     path("", views.AccountView.as_view(), name="account_index"),
     path("email", views.AccountEmailChangeView.as_view(), name="account_email"),
     path(
@@ -21,5 +14,5 @@
         name="account_email_validate",
     ),
     path("password", views.AccountPasswordView.as_view(), name="account_password"),
->>>>>>> a1993068
+    path("delete", views.AccountDeleteView.as_view(), name="account_delete"),
 ]