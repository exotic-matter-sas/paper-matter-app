--- conflicted
+++ resolved
@@ -2,11 +2,7 @@
 from django.urls import reverse
 from django.views.generic import FormView
 
-<<<<<<< HEAD
-from core.models import FTLOrg, FTLUser, permission_names_to_objects
-=======
-from core.models import FTLOrg
->>>>>>> 54c53175
+from core.models import FTLOrg, permission_names_to_objects
 from ftl.forms import FTLUserCreationForm
 
 
