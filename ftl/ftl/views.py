--- conflicted
+++ resolved
@@ -1,8 +1,4 @@
 from django.contrib.auth.models import User
-<<<<<<< HEAD
-from django.utils.translation import gettext as _
-=======
->>>>>>> e3569638
 from django.shortcuts import render, redirect, get_object_or_404
 
 from core.forms import FTLUserCreationForm, SelectOrganizationToLoginForm
@@ -26,10 +22,6 @@
         form = FTLUserCreationForm(request.POST)
         if form.is_valid():
             save = form.save()
-<<<<<<< HEAD
-            org = FTLOrg.objects.get(slug=org_slug)
-=======
->>>>>>> e3569638
             ftl_user = FTLUser(user=save, org=org)
             ftl_user.save()
 
