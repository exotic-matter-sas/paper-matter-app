--- conflicted
+++ resolved
@@ -1,21 +1,6 @@
-<<<<<<< HEAD
 from django.contrib.auth.views import LoginView
 from django.urls import reverse_lazy
 from django_otp.forms import OTPTokenForm
-
-
-class LoginViewFTL(LoginView):
-    """
-    Custom login view for setting some session variables
-    (not used anymore, replaced by signals)
-    """
-
-    def form_valid(self, form):
-        valid = super().form_valid(form)
-        org = self.request.user.org
-        self.request.session['org_id'] = org.id
-        self.request.session['org_name'] = org.name
-        return valid
 
 
 class OTPCheckView(LoginViewFTL):
@@ -26,21 +11,4 @@
     def get_form_kwargs(self):
         kwargs = super().get_form_kwargs()
         kwargs['user'] = self.request.user
-        return kwargs
-=======
-# from django.contrib.auth.views import LoginView
-#
-#
-# class LoginViewFTL(LoginView):
-#     """
-#     Custom login view for setting some session variables
-#     (not used anymore, replaced by signals)
-#     """
-#
-#     def form_valid(self, form):
-#         valid = super().form_valid(form)
-#         org = self.request.user.org
-#         self.request.session['org_id'] = org.id
-#         self.request.session['org_name'] = org.name
-#         return valid
->>>>>>> 6f8754f5
+        return kwargs