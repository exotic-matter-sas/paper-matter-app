--- conflicted
+++ resolved
@@ -5,12 +5,7 @@
     <h1>{% trans "Congratulations: Your account have been created" %}</h1>
     <p>{% trans "You can now:" %}</p>
     <ul>
-<<<<<<< HEAD
-        <li>TODO: Verify your email to activate your account</li>
-        <li>Login to your account here: <a href="{% url 'login' %}" id="user-login">User login page</a></li>
-=======
         <li>{% trans "TODO: Verify your email to activate your account" %}</li>
-        <li>{% trans "Login to your account here:" %} <a href="{% url 'login' org_slug %}" id="user-login">{% trans "User login page" %}</a></li>
->>>>>>> da358d5d
+        <li>{% trans "Login to your account here:" %} <a href="{% url 'login' %}" id="user-login">{% trans "User login page" %}</a></li>
     </ul>
 {% endblock %}