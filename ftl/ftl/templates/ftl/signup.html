<<<<<<< HEAD
<!DOCTYPE html>
<html lang="en">
<head>
    <meta charset="UTF-8">
    <title>Ftl-app - Signup</title>
</head>
<body>
    <h1>Create your account</h1>
=======
{% extends "base.html" %}
{% load i18n %}

{% block content %}
    <h1>{% blocktrans %}Create your account in {{org_name}} organization{% endblocktrans %}</h1>
>>>>>>> da358d5d
    <form method="post" id="user-form">
        {% csrf_token %}
        {{ form.as_p }}
        <input type="submit" value="{% trans "Create" %}">
    </form>
{% endblock %}<|MERGE_RESOLUTION|>--- conflicted
+++ resolved
@@ -1,19 +1,8 @@
-<<<<<<< HEAD
-<!DOCTYPE html>
-<html lang="en">
-<head>
-    <meta charset="UTF-8">
-    <title>Ftl-app - Signup</title>
-</head>
-<body>
-    <h1>Create your account</h1>
-=======
 {% extends "base.html" %}
 {% load i18n %}
 
 {% block content %}
     <h1>{% blocktrans %}Create your account in {{org_name}} organization{% endblocktrans %}</h1>
->>>>>>> da358d5d
     <form method="post" id="user-form">
         {% csrf_token %}
         {{ form.as_p }}
