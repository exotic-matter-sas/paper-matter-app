--- conflicted
+++ resolved
@@ -2,11 +2,7 @@
 {% load i18n %}
 
 {% block content %}
-<<<<<<< HEAD
-    <h1>Login</h1>
-=======
     <h1>{% blocktrans %}Login to {{ org_name }}{% endblocktrans %}</h1>
->>>>>>> da358d5d
     <div id="content-main">
         {% if user.is_authenticated %}
             <p class="errornote">
