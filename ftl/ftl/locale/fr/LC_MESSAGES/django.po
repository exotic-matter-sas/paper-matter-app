--- conflicted
+++ resolved
@@ -7,11 +7,7 @@
 msgstr ""
 "Project-Id-Version: \n"
 "Report-Msgid-Bugs-To: \n"
-<<<<<<< HEAD
-"POT-Creation-Date: 2019-06-24 10:10+0000\n"
-=======
 "POT-Creation-Date: 2019-07-11 13:08+0000\n"
->>>>>>> 678c7aa1
 "PO-Revision-Date: 2019-03-05 17:20+0100\n"
 "Last-Translator: \n"
 "Language-Team: \n"
@@ -53,22 +49,12 @@
 
 #: ftl/templates/ftl/signup_success.html:14
 msgid "Login to your account here:"
-<<<<<<< HEAD
 msgstr "Connectez-vous à votre compte :"
-
-#: ftl/templates/ftl/signup_success.html:14
-#, fuzzy
-#| msgid "Username"
-msgid "User login page"
-msgstr "Nom d'utilisateur"
-=======
-msgstr "Connectez-vous à votre compte:"
 
 #: ftl/templates/ftl/signup_success.html:14
 #| msgid "Username"
 msgid "User login page"
 msgstr "Page de connexion pour les utilisateurs"
->>>>>>> 678c7aa1
 
 #: ftl/templates/registration/login.html:5
 #: ftl/templates/registration/login.html:13
