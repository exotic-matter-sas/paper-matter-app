<<<<<<< HEAD
#  Copyright (c) 2019 Exotic Matter SAS. All rights reserved.
#  Licensed under the BSL License. See LICENSE in the project root for license information.

=======
import logging
>>>>>>> b1d0abed
import pathlib
import uuid

from django.conf import settings
from django.contrib.auth.base_user import BaseUserManager
from django.contrib.auth.models import User, AbstractUser, Permission
from django.contrib.postgres.fields.citext import CICharField
from django.contrib.postgres.search import SearchVectorField
from django.core.validators import EmailValidator
from django.db import models
from django.db.models import UniqueConstraint, Q
from django.utils import timezone
from django.utils.translation import gettext_lazy as _
from mptt.fields import TreeForeignKey
from mptt.models import MPTTModel
from rest_framework.permissions import DjangoModelPermissions

from ftl.enums import FTLStorages

logger = logging.getLogger(__name__)

FTL_PERMISSIONS_USER = [
    'core.add_ftldocument',
    'core.change_ftldocument',
    'core.delete_ftldocument',
    'core.view_ftldocument',
    'core.add_ftlfolder',
    'core.change_ftlfolder',
    'core.delete_ftlfolder',
    'core.view_ftlfolder',
]


def _get_name_binary(instance, filename):
    return 'uploads/' + str(uuid.uuid4()) + pathlib.Path(filename).suffix


# FTP orgs
class FTLOrg(models.Model):
    name = models.CharField(max_length=128)
    slug = models.SlugField(max_length=128, unique=True)  # URL of the org (unique auto create an index)
    created = models.DateTimeField(auto_now_add=True)

    def __str__(self):
        return self.name


# custom FTL users Manager (no more username required)
class FTLUserManager(BaseUserManager):
    use_in_migrations = True

    def _create_user(self, email, password, is_staff, is_superuser, **extra_fields):
        """
        Create and save a user with the given email, and password.
        """
        if not email:
            raise ValueError('The given email must be set')
        email = self.normalize_email(email)
        user = self.model(email=email, is_staff=is_staff, is_superuser=is_superuser, **extra_fields)
        user.set_password(password)
        user.save(using=self._db)
        return user

    def create_superuser(self, email, password, **extra_fields):
        return self._create_user(email, password, True, True, **extra_fields)

    def create_user(self, email=None, password=None, **extra_fields):
        return self._create_user(email, password, False, False, **extra_fields)


# FTL users
class FTLUser(AbstractUser):
    email_validator = EmailValidator()

    org = models.ForeignKey('FTLOrg', on_delete=models.CASCADE)
    username = models.CharField(
        _('username'),
        max_length=150,
        null=True,
        blank=True,
        unique=True,
        help_text=_('Required. 150 characters or fewer. Letters, digits and @/./+/-/_ only.'),
        validators=[AbstractUser.username_validator],
        error_messages={
            'unique': _("A user with that username already exists."),
        },
    )
    # override email field to set non blank and unique constrains
    email = models.EmailField(
        _('email address'),
        max_length=256,
        blank=False,
        unique=True,
        help_text=_('Required. 150 characters or fewer. Letters, digits and @/./+/-/_ only.'),
        validators=[email_validator],
        error_messages={
            'unique': _("A user with that email already exists."),
        },
    )

    USERNAME_FIELD = 'email'
    EMAIL_FIELD = 'email'
    REQUIRED_FIELDS = ['org']

    objects = FTLUserManager()

    def __str__(self):
        return self.email


# FTL Documents
class FTLDocument(models.Model):
    pid = models.UUIDField(default=uuid.uuid4, editable=False, db_index=True)

    org = models.ForeignKey('FTLOrg', on_delete=models.PROTECT, db_index=True)
    ftl_user = models.ForeignKey('FTLUser', on_delete=models.PROTECT)
    ftl_folder = TreeForeignKey('FTLFolder', on_delete=models.PROTECT, null=True, blank=True, db_index=True)
    title = models.TextField()
    note = models.TextField(blank=True)
    content_text = models.TextField(blank=True)
    count_pages = models.IntegerField(null=True, blank=True)
    binary = models.FileField(upload_to=_get_name_binary, max_length=256, null=True)
    created = models.DateTimeField(default=timezone.now)
    edited = models.DateTimeField(auto_now=True)
    tsvector = SearchVectorField(blank=True)
    language = models.CharField(max_length=64, default='simple')
    thumbnail_binary = models.FileField(upload_to=_get_name_binary, max_length=256, null=True)

    class Meta:
        indexes = [
            models.Index(fields=['org', 'pid']),
            models.Index(fields=['org', 'ftl_folder']),
            # TODO tsvector index missing
            # GinIndex(fields=['tsvector']),
        ]

    def __str__(self):
        return self.title

    def delete(self, *args, **kwargs):
        """Override to ensure document file is deleted"""

        binary = self.binary
        thumbnail_binary = self.thumbnail_binary

        if binary:
            try:
                binary.delete(False)
            except Exception as e:
                # ex is very broad but it can be anything depending of the storage backend

                # Django FILE_SYSTEM storage doesn't raise an exception if file doesn't exist
                # https://docs.djangoproject.com/en/3.0/ref/files/storage/#django.core.files.storage.FileSystemStorage.directory_permissions_mode
                # AWS_S3 storage doesn't raise an exception if file doesn't exist
                # https://boto3.amazonaws.com/v1/documentation/api/latest/reference/services/s3.html#S3.Object.delete
                if settings.DEFAULT_FILE_STORAGE == FTLStorages.GCS:
                    from google.cloud.exceptions import NotFound
                    if isinstance(e, NotFound):
                        logger.warning('Missing binary in storage backend', e)
                        pass
                    else:
                        raise
                else:
                    raise

        if thumbnail_binary:
            try:
                thumbnail_binary.delete(False)
            except Exception as e:
                if settings.DEFAULT_FILE_STORAGE == FTLStorages.GCS:
                    from google.cloud.exceptions import NotFound
                    if isinstance(e, NotFound):
                        logger.warning('Missing binary in storage backend', e)
                        pass
                    else:
                        raise
                else:
                    raise

        super().delete(*args, **kwargs)


# FTL Folders
class FTLFolder(MPTTModel):
    org = models.ForeignKey('FTLOrg', on_delete=models.CASCADE)
    name = CICharField(max_length=128)
    parent = TreeForeignKey('self', on_delete=models.CASCADE, null=True, blank=True, related_name='children')
    created = models.DateTimeField(auto_now_add=True)

    def __str__(self):
        return self.name

    def delete(self, *args, **kwargs):
        # Delete documents in this folder
        documents = FTLDocument.objects.filter(ftl_folder=self)
        for document in documents:
            document.delete()

        # Delete descendants folders recursively
        descendants = self.get_descendants()[::-1]  # slice syntax for reversing
        for descendant in descendants:
            descendant.delete()

        super().delete(*args, **kwargs)

    class MPTTMeta:
        order_insertion_by = ['name']

    class Meta:
        constraints = [
            UniqueConstraint(fields=['name', 'parent_id', 'org_id'], name='folder_name_unique_for_org_level'),
            UniqueConstraint(fields=['name', 'org_id'], condition=Q(parent_id__isnull=True),
                             name='folder_name_unique_for_org_level_at_root'),
        ]


class FTLModelPermissions(DjangoModelPermissions):
    """
    Slightly customized DjangoModelPermissions for FTL. The permissions are very basic and used at instance level.
    It checks for adding or listing document, not to check ownership of a single document.
    """
    # DjangoModelPermissions permissions only cover POST, PUT, DELETE. We set a permission check for GET.
    perms_map = {}
    perms_map.update(DjangoModelPermissions.perms_map)
    perms_map['GET'] = ['%(app_label)s.view_%(model_name)s']


def permissions_names_to_objects(names):
    """
    Given an iterable of permissions names (e.g. 'app_label.add_model'),
    return an iterable of Permission objects for them.  The permission
    must already exist, because a permission name is not enough information
    to create a new permission.
    """
    result = []
    for name in names:
        app_label, codename = name.split(".", 1)
        # Is that enough to be unique? Hope so
        result.append(Permission.objects.get(content_type__app_label=app_label, codename=codename))

    return result<|MERGE_RESOLUTION|>--- conflicted
+++ resolved
@@ -1,10 +1,7 @@
-<<<<<<< HEAD
 #  Copyright (c) 2019 Exotic Matter SAS. All rights reserved.
 #  Licensed under the BSL License. See LICENSE in the project root for license information.
 
-=======
 import logging
->>>>>>> b1d0abed
 import pathlib
 import uuid
 
