#  Copyright (c) 2020 Exotic Matter SAS. All rights reserved.
#  Licensed under the BSL License. See LICENSE in the project root for license information.

import logging
import pathlib
import uuid

from django.conf import settings
from django.contrib.auth.base_user import BaseUserManager
from django.contrib.auth.models import User, AbstractUser, Permission
from django.contrib.postgres.fields.citext import CICharField
from django.contrib.postgres.search import SearchVectorField
from django.core.validators import EmailValidator
from django.db import models
from django.db.models import UniqueConstraint, Q
from django.utils import timezone
from django.utils.translation import gettext_lazy as _
from mptt.fields import TreeForeignKey
from mptt.models import MPTTModel
from rest_framework.permissions import DjangoModelPermissions

from ftl.enums import FTLStorages

logger = logging.getLogger(__name__)

FTL_PERMISSIONS_USER = [
    'core.add_ftldocument',
    'core.change_ftldocument',
    'core.delete_ftldocument',
    'core.view_ftldocument',
    'core.add_ftlfolder',
    'core.change_ftlfolder',
    'core.delete_ftlfolder',
    'core.view_ftlfolder',
]


def _get_name_binary(instance, filename):
    return 'uploads/' + str(uuid.uuid4()) + pathlib.Path(filename).suffix


# FTP orgs
class FTLOrg(models.Model):
    name = models.CharField(max_length=128)
    slug = models.SlugField(max_length=128, unique=True)  # URL of the org (unique auto create an index)
    created = models.DateTimeField(auto_now_add=True)

    def __str__(self):
        return self.name


# custom FTL users Manager (no more username required)
class FTLUserManager(BaseUserManager):
    use_in_migrations = True

    def _create_user(self, email, password, is_staff, is_superuser, **extra_fields):
        """
        Create and save a user with the given email, and password.
        """
        if not email:
            raise ValueError('The given email must be set')
        email = self.normalize_email(email)
        user = self.model(email=email, is_staff=is_staff, is_superuser=is_superuser, **extra_fields)
        user.set_password(password)
        user.save(using=self._db)
        return user

    def create_superuser(self, email, password, **extra_fields):
        return self._create_user(email, password, True, True, **extra_fields)

    def create_user(self, email=None, password=None, **extra_fields):
        return self._create_user(email, password, False, False, **extra_fields)


# FTL users
class FTLUser(AbstractUser):
    email_validator = EmailValidator()

    org = models.ForeignKey('FTLOrg', on_delete=models.CASCADE)
    username = models.CharField(
        _('username'),
        max_length=150,
        null=True,
        blank=True,
        unique=True,
        help_text=_('Required. 150 characters or fewer. Letters, digits and @/./+/-/_ only.'),
        validators=[AbstractUser.username_validator],
        error_messages={
            'unique': _("A user with that username already exists."),
        },
    )
    # override email field to set non blank and unique constrains
    email = models.EmailField(
        _('email address'),
        max_length=256,
        blank=False,
        unique=True,
        help_text=_('Required. 150 characters or fewer. Letters, digits and @/./+/-/_ only.'),
        validators=[email_validator],
        error_messages={
            'unique': _("A user with that email already exists."),
        },
    )

    USERNAME_FIELD = 'email'
    EMAIL_FIELD = 'email'
    REQUIRED_FIELDS = ['org']

    objects = FTLUserManager()

    def __str__(self):
        return self.email


# FTL Documents
class FTLDocument(models.Model):
    pid = models.UUIDField(default=uuid.uuid4, editable=False, db_index=True)

    org = models.ForeignKey('FTLOrg', on_delete=models.PROTECT, db_index=True)
    ftl_user = models.ForeignKey('FTLUser', on_delete=models.PROTECT)
    ftl_folder = TreeForeignKey('FTLFolder', on_delete=models.PROTECT, null=True, blank=True, db_index=True)
    title = models.TextField()
    note = models.TextField(blank=True)
    content_text = models.TextField(blank=True)
    count_pages = models.IntegerField(null=True, blank=True)
    binary = models.FileField(upload_to=_get_name_binary, max_length=256, null=True)
    created = models.DateTimeField(default=timezone.now)
    edited = models.DateTimeField(auto_now=True)
    tsvector = SearchVectorField(blank=True)
    language = models.CharField(max_length=64, default='simple')
    thumbnail_binary = models.FileField(upload_to=_get_name_binary, max_length=256, null=True)
<<<<<<< HEAD
    size = models.BigIntegerField(default=0)
    md5 = models.CharField(max_length=32, null=True)
=======
    deleted = models.BooleanField(default=False)
>>>>>>> 5722b8a0

    class Meta:
        indexes = [
            models.Index(fields=['org', 'pid']),
            models.Index(fields=['org', 'ftl_folder']),
            # TODO tsvector index missing
            # GinIndex(fields=['tsvector']),
        ]

    def __str__(self):
        return self.title

    def mark_delete(self, *args, **kwargs):
        self.deleted = True
        self.ftl_folder = None
        self.save()

    def delete(self, *args, **kwargs):
        """Override to ensure document file is deleted"""

        binary = self.binary
        thumbnail_binary = self.thumbnail_binary

        if binary:
            try:
                binary.delete(False)
            except Exception as e:
                # ex is very broad but it can be anything depending of the storage backend

                # Django FILE_SYSTEM storage doesn't raise an exception if file doesn't exist
                # https://docs.djangoproject.com/en/3.0/ref/files/storage/#django.core.files.storage.FileSystemStorage.directory_permissions_mode
                # AWS_S3 storage doesn't raise an exception if file doesn't exist
                # https://boto3.amazonaws.com/v1/documentation/api/latest/reference/services/s3.html#S3.Object.delete
                if settings.DEFAULT_FILE_STORAGE == FTLStorages.GCS:
                    from google.cloud.exceptions import NotFound
                    if isinstance(e, NotFound):
                        logger.warning('Missing binary in storage backend', e)
                        pass
                    else:
                        raise
                else:
                    raise

        if thumbnail_binary:
            try:
                thumbnail_binary.delete(False)
            except Exception as e:
                if settings.DEFAULT_FILE_STORAGE == FTLStorages.GCS:
                    from google.cloud.exceptions import NotFound
                    if isinstance(e, NotFound):
                        logger.warning('Missing binary in storage backend', e)
                        pass
                    else:
                        raise
                else:
                    raise

        return super().delete(*args, **kwargs)


# FTL Folders
class FTLFolder(MPTTModel):
    org = models.ForeignKey('FTLOrg', on_delete=models.CASCADE)
    name = CICharField(max_length=128)
    parent = TreeForeignKey('self', on_delete=models.CASCADE, null=True, blank=True, related_name='children')
    created = models.DateTimeField(auto_now_add=True)

    def __str__(self):
        return self.name

    def delete(self, *args, **kwargs):
        # Delete documents in this folder
        documents = FTLDocument.objects.filter(ftl_folder=self, deleted=False)
        for document in documents:
            document.mark_delete()

        # Delete descendants folders recursively
        descendants = self.get_descendants()[::-1]  # slice syntax for reversing
        for descendant in descendants:
            descendant.delete()

        return super().delete(*args, **kwargs)

    class MPTTMeta:
        order_insertion_by = ['name']

    class Meta:
        constraints = [
            UniqueConstraint(fields=['name', 'parent_id', 'org_id'], name='folder_name_unique_for_org_level'),
            UniqueConstraint(fields=['name', 'org_id'], condition=Q(parent_id__isnull=True),
                             name='folder_name_unique_for_org_level_at_root'),
        ]


class FTLModelPermissions(DjangoModelPermissions):
    """
    Slightly customized DjangoModelPermissions for FTL. The permissions are very basic and used at instance level.
    It checks for adding or listing document, not to check ownership of a single document.
    """
    # DjangoModelPermissions permissions only cover POST, PUT, DELETE. We set a permission check for GET.
    perms_map = {}
    perms_map.update(DjangoModelPermissions.perms_map)
    perms_map['GET'] = ['%(app_label)s.view_%(model_name)s']


def permissions_names_to_objects(names):
    """
    Given an iterable of permissions names (e.g. 'app_label.add_model'),
    return an iterable of Permission objects for them.  The permission
    must already exist, because a permission name is not enough information
    to create a new permission.
    """
    result = []
    for name in names:
        app_label, codename = name.split(".", 1)
        # Is that enough to be unique? Hope so
        result.append(Permission.objects.get(content_type__app_label=app_label, codename=codename))

    return result<|MERGE_RESOLUTION|>--- conflicted
+++ resolved
@@ -129,12 +129,9 @@
     tsvector = SearchVectorField(blank=True)
     language = models.CharField(max_length=64, default='simple')
     thumbnail_binary = models.FileField(upload_to=_get_name_binary, max_length=256, null=True)
-<<<<<<< HEAD
     size = models.BigIntegerField(default=0)
     md5 = models.CharField(max_length=32, null=True)
-=======
     deleted = models.BooleanField(default=False)
->>>>>>> 5722b8a0
 
     class Meta:
         indexes = [
