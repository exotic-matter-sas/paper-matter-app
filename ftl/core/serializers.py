--- conflicted
+++ resolved
@@ -57,11 +57,7 @@
         fields = ('pid', 'title', 'note', 'created', 'edited', 'ftl_folder', 'thumbnail_binary', 'thumbnail_available',
                   'thumbnail_url', 'is_processed', 'path', 'md5', 'size', 'ocrized', 'type')
         read_only_fields = ('pid', 'created', 'edited', 'thumbnail_available', 'thumbnail_url', 'is_processed', 'path',
-<<<<<<< HEAD
-                            'md5', 'size', 'ocrized', 'type')
-=======
-                            'size', 'ocrized')
->>>>>>> 0c06368d
+                            'size', 'ocrized', 'type')
 
 
 class FTLFolderSerializer(serializers.ModelSerializer):
