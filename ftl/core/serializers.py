import binascii
from base64 import b64decode

from django.core.files.base import ContentFile
from rest_framework import serializers

from core.models import FTLDocument, FTLFolder


class ThumbnailField(serializers.FileField):
    def to_internal_value(self, data):
        header, encoded = data.split(",", 1)
        try:
            binary = b64decode(encoded)
        except binascii.Error:
            self.fail("Could not decode base64 thumbnail")

        return ContentFile(binary, 'thumb.png')


class FTLDocumentSerializer(serializers.ModelSerializer):
    thumbnail_binary = ThumbnailField(write_only=True)
    thumbnail_available = serializers.SerializerMethodField()

    def get_thumbnail_available(self, obj):
        return bool(obj.thumbnail_binary)

    class Meta:
        model = FTLDocument
        fields = ('pid', 'title', 'note', 'created', 'edited', 'ftl_folder', 'thumbnail_binary', 'thumbnail_available')
        read_only_fields = ('created', 'edited', 'thumbnail_available')


class FTLFolderSerializer(serializers.ModelSerializer):
<<<<<<< HEAD
    has_descendant = serializers.SerializerMethodField()

    def get_has_descendant(self, obj):
        return obj.get_descendant_count() > 0

    class Meta:
        model = FTLFolder
        fields = ('id', 'name', 'created', 'parent', 'has_descendant')
        read_only_fields = ('created', 'has_descendant')
=======
    paths = serializers.SerializerMethodField()

    def get_paths(self, obj):
        return map(lambda e: {'id': e.id, 'name': e.name}, obj.get_ancestors(include_self=True))

    class Meta:
        model = FTLFolder
        fields = ('id', 'name', 'created', 'parent', 'paths')
        read_only_fields = ('created',)
>>>>>>> 39bfe490
<|MERGE_RESOLUTION|>--- conflicted
+++ resolved
@@ -32,24 +32,16 @@
 
 
 class FTLFolderSerializer(serializers.ModelSerializer):
-<<<<<<< HEAD
+    paths = serializers.SerializerMethodField()
     has_descendant = serializers.SerializerMethodField()
+
+    def get_paths(self, obj):
+        return map(lambda e: {'id': e.id, 'name': e.name}, obj.get_ancestors(include_self=True))
 
     def get_has_descendant(self, obj):
         return obj.get_descendant_count() > 0
 
     class Meta:
         model = FTLFolder
-        fields = ('id', 'name', 'created', 'parent', 'has_descendant')
-        read_only_fields = ('created', 'has_descendant')
-=======
-    paths = serializers.SerializerMethodField()
-
-    def get_paths(self, obj):
-        return map(lambda e: {'id': e.id, 'name': e.name}, obj.get_ancestors(include_self=True))
-
-    class Meta:
-        model = FTLFolder
-        fields = ('id', 'name', 'created', 'parent', 'paths')
-        read_only_fields = ('created',)
->>>>>>> 39bfe490
+        fields = ('id', 'name', 'created', 'parent', 'paths', 'has_descendant')
+        read_only_fields = ('created', 'has_descendant')