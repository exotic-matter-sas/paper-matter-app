--- conflicted
+++ resolved
@@ -1,10 +1,7 @@
 #  Copyright (c) 2020 Exotic Matter SAS. All rights reserved.
-<<<<<<< HEAD
-#  Licensed under the BSL License. See LICENSE in the project root for license information.
+#  Licensed under the Business Source License. See LICENSE at project root for more information.
+
 from django.conf import settings
-=======
-#  Licensed under the Business Source License. See LICENSE at project root for more information.
->>>>>>> 342a4d0b
 from django_otp import devices_for_user
 from django_otp.plugins.otp_static.models import StaticDevice
 
