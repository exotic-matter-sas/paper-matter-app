--- conflicted
+++ resolved
@@ -14,7 +14,6 @@
 from rest_framework import generics, views, serializers
 from rest_framework.parsers import MultiPartParser
 from rest_framework.response import Response
-from rest_framework_simplejwt.authentication import JWTAuthentication
 
 from core.errors import get_api_error
 from core.models import FTLDocument, FTLFolder
@@ -64,10 +63,6 @@
 
 
 class FTLDocumentList(generics.ListAPIView):
-<<<<<<< HEAD
-    authentication_classes = (SessionAuthentication, JWTAuthentication)
-=======
->>>>>>> abd0f0b5
     serializer_class = FTLDocumentSerializer
 
     def get_queryset(self):
@@ -92,10 +87,6 @@
 
 
 class FTLDocumentDetail(generics.RetrieveUpdateDestroyAPIView):
-<<<<<<< HEAD
-    authentication_classes = (SessionAuthentication, JWTAuthentication)
-=======
->>>>>>> abd0f0b5
     serializer_class = FTLDocumentSerializer
     lookup_field = 'pid'
 
@@ -107,10 +98,6 @@
 
 
 class FTLDocumentThumbnail(views.APIView):
-<<<<<<< HEAD
-    authentication_classes = (SessionAuthentication, JWTAuthentication)
-=======
->>>>>>> abd0f0b5
     serializer_class = FTLDocumentSerializer
     lookup_field = 'pid'
 
@@ -133,10 +120,6 @@
 
 
 class FileUploadView(views.APIView):
-<<<<<<< HEAD
-    authentication_classes = (SessionAuthentication, JWTAuthentication)
-=======
->>>>>>> abd0f0b5
     parser_classes = (MultiPartParser,)
     serializer_class = FTLDocumentSerializer
     # Needed for applying permission checking on view that don't have any queryset
@@ -174,10 +157,6 @@
 
 
 class FTLFolderList(generics.ListCreateAPIView):
-<<<<<<< HEAD
-    authentication_classes = (SessionAuthentication, JWTAuthentication)
-=======
->>>>>>> abd0f0b5
     serializer_class = FTLFolderSerializer
     pagination_class = None
 
@@ -203,10 +182,6 @@
 
 
 class FTLFolderDetail(generics.RetrieveUpdateDestroyAPIView):
-<<<<<<< HEAD
-    authentication_classes = (SessionAuthentication, JWTAuthentication)
-=======
->>>>>>> abd0f0b5
     serializer_class = FTLFolderSerializer
     lookup_field = 'id'
 
