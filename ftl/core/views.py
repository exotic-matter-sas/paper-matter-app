from django.contrib.auth.decorators import login_required
<<<<<<< HEAD
from django.shortcuts import render
=======
from django.utils.translation import gettext as _

from core.models import FTLOrg
>>>>>>> da358d5d


@login_required
def home(request):
    context = {
<<<<<<< HEAD
        'title': 'Home',
        'org_name': request.session['org_name'],
=======
        'title': _('Home'),
        'org_name': org.name,
>>>>>>> da358d5d
        'username': request.user.get_username(),
    }
    return render(request, 'core/home.html', context)<|MERGE_RESOLUTION|>--- conflicted
+++ resolved
@@ -1,23 +1,15 @@
+from django.shortcuts import render
 from django.contrib.auth.decorators import login_required
-<<<<<<< HEAD
-from django.shortcuts import render
-=======
 from django.utils.translation import gettext as _
 
-from core.models import FTLOrg
->>>>>>> da358d5d
+from django.shortcuts import render
 
 
 @login_required
 def home(request):
     context = {
-<<<<<<< HEAD
-        'title': 'Home',
+        'title': _('Home'),
         'org_name': request.session['org_name'],
-=======
-        'title': _('Home'),
-        'org_name': org.name,
->>>>>>> da358d5d
         'username': request.user.get_username(),
     }
     return render(request, 'core/home.html', context)