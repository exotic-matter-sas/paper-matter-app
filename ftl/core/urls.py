#  Copyright (c) 2020 Exotic Matter SAS. All rights reserved.
#  Licensed under the Business Source License. See LICENSE at project root for more information.
from django.urls import path

from . import views, views_share_doc

urlpatterns = [
    path("", views.HomeView.as_view(), name="home"),
    path(
        "share/<uuid:pid>",
        views_share_doc.ViewSharedDocument.as_view(),
        name="view_sharing_doc",
    ),
    path(
        "share/<uuid:pid>/download",
        views_share_doc.DownloadSharedDocument.as_view(),
        name="view_sharing_doc_download",
    ),
    path("api/v1/users/me", views.FTLUserView.as_view()),
    path("api/v1/folders", views.FTLFolderList.as_view()),
    path("api/v1/folders/<int:id>", views.FTLFolderDetail.as_view()),
    path("api/v1/documents", views.FTLDocumentList.as_view()),
    path("api/v1/documents/<uuid:pid>", views.FTLDocumentDetail.as_view()),
    path("api/v1/documents/<uuid:pid>/share", views.FTLDocumentSharingList.as_view()),
    path(
        "api/v1/documents/<uuid:pid>/share/<uuid:spid>",
        views.FTLDocumentSharingDetail.as_view(),
    ),
    path(
        "api/v1/documents/<uuid:pid>/thumbnail.png",
        views.FTLDocumentThumbnail.as_view(),
        name="api_thumbnail_url",
    ),
    path("api/v1/documents/upload", views.FileUploadView.as_view()),
    path(
        "api/v1/documents/<str:pid>/download",
        views.DownloadView.as_view(),
        name="api_download_url",
    ),
    path(
        "api/v1/documents/<str:pid>/download/<str:name>",
        views.ViewDocument.as_view(),
        name="api_document_view",
    ),
<<<<<<< HEAD
=======
    path(
        "api/v1/documents/<str:spid>/temp",
        views.TempDownloadView.as_view(),
        name="api_temp_download_url",
    ),
    path("api/token", TokenObtainPairView.as_view(), name="token_obtain_pair"),
    path("api/token/refresh", TokenRefreshView.as_view(), name="token_refresh"),
>>>>>>> 9f32845b
]<|MERGE_RESOLUTION|>--- conflicted
+++ resolved
@@ -42,14 +42,9 @@
         views.ViewDocument.as_view(),
         name="api_document_view",
     ),
-<<<<<<< HEAD
-=======
     path(
         "api/v1/documents/<str:spid>/temp",
         views.TempDownloadView.as_view(),
         name="api_temp_download_url",
     ),
-    path("api/token", TokenObtainPairView.as_view(), name="token_obtain_pair"),
-    path("api/token/refresh", TokenRefreshView.as_view(), name="token_refresh"),
->>>>>>> 9f32845b
 ]