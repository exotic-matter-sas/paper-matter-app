--- conflicted
+++ resolved
@@ -1,30 +1,18 @@
 from django.contrib.auth.forms import UserCreationForm, UsernameField, forms
 from django.contrib.auth.models import User
 from django.forms.models import fields_for_model
-from django.shortcuts import get_object_or_404
 
 from .models import FTLOrg
 
 
 class FTLUserCreationForm(UserCreationForm):
+
     class Meta:
         model = User
         fields = ("email", "username",)
         field_classes = {'username': UsernameField}
 
-<<<<<<< HEAD
-=======
-    def save(self, org_slug, commit=True):
-        """Create FTLUser after django user creation"""
-        user = super().save()
-        org = get_object_or_404(FTLOrg, slug=org_slug)
-        ftl_user = FTLUser(user=user,
-                           org=org)
-        ftl_user.save()
-
-        return user
-
->>>>>>> da358d5d
 
 class SelectOrganizationToLoginForm(forms.Form):
+
     organization_slug = fields_for_model(FTLOrg)['slug']