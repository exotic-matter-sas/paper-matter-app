--- conflicted
+++ resolved
@@ -9,11 +9,7 @@
 from unittest.mock import patch
 from uuid import UUID
 
-<<<<<<< HEAD
-from dateutil.tz import gettz
-=======
 from django.conf import settings
->>>>>>> 5ff647ca
 from django.contrib import messages
 from django.db import DEFAULT_DB_ALIAS
 from django.http import HttpRequest
