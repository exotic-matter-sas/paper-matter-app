--- conflicted
+++ resolved
@@ -199,18 +199,6 @@
         self.assertEqual(client_doc_level['ftl_folder'], client_doc['ftl_folder'])
 
     @patch.object(FTLDocumentProcessing, 'apply_processing')
-<<<<<<< HEAD
-    def test_upload_documents(self, mock_apply_processing):
-        with open(os.path.join(BASE_DIR, 'ftests', 'tools', 'test_documents', 'test.pdf'), mode='rb') as fp:
-            with open(os.path.join(BASE_DIR, 'ftests', 'tools', 'test_documents', 'test.pdf'), mode='rb') as fp2:
-                client_post = self.client.post('/app/api/v1/documents/upload',
-                                               {'json': '{}', 'files[]': (fp, fp2)})
-
-        self.assertEqual(client_post.status_code, status.HTTP_201_CREATED)
-
-        client_docs = client_post.data
-        self.assertTrue(len(client_docs) == 2)
-=======
     def test_rename_document_reapply_tsvector_proc(self, mock_apply_processing):
         client_get = self.client.patch(f'/app/api/v1/documents/{self.doc.pid}',
                                        {'title': 'renamed'},
@@ -235,7 +223,6 @@
         call = mock_apply_processing.call_args_list[0]
         args, kwarg = call
         self.assertIn(FTLPlugins.SEARCH_ENGINE_PGSQL_TSVECTOR, args[1])
->>>>>>> 42005ee5
 
 
 class DocumentsSearchTests(APITestCase):
