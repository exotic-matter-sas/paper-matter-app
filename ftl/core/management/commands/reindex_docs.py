--- conflicted
+++ resolved
@@ -31,19 +31,11 @@
         )
 
         for doc in docs:
-<<<<<<< HEAD
-            processing.apply_processing(doc)
-            self.stdout.write(self.style.SUCCESS(f'Submitted {doc.title} for processing'))
-
-        # Wait for all processing
-        processing.executor.shutdown(True)
-
-=======
             self.stdout.write(
                 _('Reindexing %(title)s') % {'title': doc.title}
             )
 
-            _extract_text_from_pdf(SEARCH_VECTOR, doc)
+            processing.apply_processing(doc)
 
             self.stdout.write(
                 self.style.SUCCESS(
@@ -51,7 +43,9 @@
                 )
             )
 
->>>>>>> 9104f284
+        # Wait for all processing done
+        processing.executor.shutdown(True)
+
         end_time = time.time()
 
         self.stdout.write(
