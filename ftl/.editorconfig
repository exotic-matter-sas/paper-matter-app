# http://editorconfig.org

root = true

[*]
charset = utf-8
indent_style = space
indent_size = 4
end_of_line = lf
insert_final_newline = true
trim_trailing_whitespace = true

<<<<<<< HEAD
[*.{js,vue}]
=======
[*.{js, vue}]
>>>>>>> 60fb67b2
indent_size = 2

[*.md]
insert_final_newline = false
trim_trailing_whitespace = false<|MERGE_RESOLUTION|>--- conflicted
+++ resolved
@@ -10,11 +10,7 @@
 insert_final_newline = true
 trim_trailing_whitespace = true
 
-<<<<<<< HEAD
-[*.{js,vue}]
-=======
 [*.{js, vue}]
->>>>>>> 60fb67b2
 indent_size = 2
 
 [*.md]
