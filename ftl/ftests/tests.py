--- conflicted
+++ resolved
@@ -34,13 +34,11 @@
     def test_landing_page_redirect_to_user_login_when_setup_complete(self):
         """Landing page redirect to user login page when setup complete"""
         setup_admin()
-        setup_org()
 
-<<<<<<< HEAD
         # Display ftl-app now redirect to user login page
-=======
-        # He fulfill the admin creation form
-        self.create_user('admin')
+        # Admin user have just install ftl-app and display it for the first time
+        self.browser.get(self.live_server_url)
+
         # And then the first organisation form
         self.create_first_organization()
 
@@ -53,7 +51,6 @@
         self.assertIn('/signup', user_signup_link.get_attribute('href'))
 
         # Display ftl-app again now redirect to user login page
->>>>>>> e45d3473
         self.browser.get(self.live_server_url)
         self.assertIn('Login', self.browser.title)
 
