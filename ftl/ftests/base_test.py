import os
import platform
from string import digits

from django.test import LiveServerTestCase
from selenium import webdriver
from selenium.webdriver.chrome.options import Options

<<<<<<< HEAD
from ftl.settings import BASE_DIR
from ftests.tools import test_values as tv
=======
from ftests import _test_values as tv
from ftl.settings import BASE_DIR
>>>>>>> e45d3473


class BaseTestCase(LiveServerTestCase):

    def setUp(self, browser='firefox', browser_locale='en'):
        platform_system = platform.system()

        if browser == 'firefox':
            profile = webdriver.FirefoxProfile()
            profile.set_preference('intl.accept_languages', browser_locale)

            if platform_system.startswith('Linux'):
                executable_path = 'ftests/geckodriver/geckodriver64_linux'
            elif platform_system.startswith('Windows'):
                executable_path = 'ftests/geckodriver/geckodriver64.exe'
            elif platform_system.startswith('Darwin'):
                executable_path = 'ftests/geckodriver/geckodriver64_linux'
            else:
                raise EnvironmentError(f'Platform "{platform_system}" not supported')

            self.browser = webdriver.Firefox(executable_path=os.path.join(BASE_DIR, executable_path),
                                             firefox_profile=profile)
        elif browser == 'chrome':
            if platform_system.startswith('Linux'):
                chrome_driver_path = 'ftests/chromedriver/chromedriver_linux64'
            elif platform_system.startswith('Windows'):
                chrome_driver_path = 'ftests/chromedriver/chromedriver_win32.exe'
            elif platform_system.startswith('Darwin'):
                chrome_driver_path = 'ftests/chromedriver/chromedriver_mac64'
            else:
                raise EnvironmentError(f'Platform "{platform_system}" not supported')

            options = Options()
            options.add_argument("--lang={}".format(browser_locale))

            self.browser = webdriver.Chrome(executable_path=os.path.join(BASE_DIR, chrome_driver_path),
                                            chrome_options=options)
        else:
            raise ValueError('Unsupported browser, allowed: firefox, chrome')

    def tearDown(self):
        self.browser.quit()

    def create_user(self, user_type):
        # Remove counter at the end of user-type if needed
        user_selector = user_type[0:-1] if user_type[-1] in digits else user_type

        admin_form = self.browser.find_element_by_id(f'{user_selector}-form')
        username_input = admin_form.find_element_by_id('id_username')
        email_address_input = admin_form.find_element_by_id('id_email')
        password_input = admin_form.find_element_by_id('id_password1')
        password_confirmation_input = admin_form.find_element_by_id('id_password2')
        submit_input = admin_form.find_element_by_css_selector('[type="submit"]')

        username_input.send_keys(getattr(tv, f'{user_type.upper()}_USERNAME'))
        email_address_input.send_keys(getattr(tv, f'{user_type.upper()}_EMAIL'))
        password_input.send_keys(getattr(tv, f'{user_type.upper()}_PASS'))
        password_confirmation_input.send_keys(getattr(tv, f'{user_type.upper()}_PASS'))
        submit_input.click()

    def create_first_organization(self):
        organization_form = self.browser.find_element_by_id('organization-form')
        name_input = organization_form.find_element_by_id('id_name')
        slug_input = organization_form.find_element_by_id('id_slug')
        submit_input = organization_form.find_element_by_css_selector('[type="submit"]')

        name_input.send_keys(tv.ORG_NAME)
        slug_input.send_keys(tv.ORG_SLUG)
        submit_input.click()

    def log_user(self, user_type):
        login_form = self.browser.find_element_by_id('login-form')
        username_input = login_form.find_element_by_id('id_username')
        password_input = login_form.find_element_by_id('id_password')
        submit_input = login_form.find_element_by_css_selector('[type="submit"]')

        username_input.send_keys(getattr(tv, f'{user_type.upper()}_USERNAME'))
        password_input.send_keys(getattr(tv, f'{user_type.upper()}_PASS'))
        submit_input.click()<|MERGE_RESOLUTION|>--- conflicted
+++ resolved
@@ -6,13 +6,8 @@
 from selenium import webdriver
 from selenium.webdriver.chrome.options import Options
 
-<<<<<<< HEAD
 from ftl.settings import BASE_DIR
 from ftests.tools import test_values as tv
-=======
-from ftests import _test_values as tv
-from ftl.settings import BASE_DIR
->>>>>>> e45d3473
 
 
 class BaseTestCase(LiveServerTestCase):
