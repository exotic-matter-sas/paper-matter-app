import os

from ftests.pages.base_page import BasePage
from ftests.tools import test_values as tv
from ftl.settings import BASE_DIR


class HomePage(BasePage):
    url = '/app/'

    search_input = '#search-input'
    search_button = '#search-button'
    document_list_loader = '#document-list-loader'

    profile_name = '#username'

    document_upload_input = 'input[type="file"]'
    document_upload_label = '.custom-file-label'
    submit_document_upload_button = '#upload-button'
    document_upload_loader = '#document-upload-loader'

    refresh_documents_button = '#refresh-documents'

    create_folder_button = '#create-folder'
    first_folder_button = 'button.folder > span:not(.spinner-border):not(.d-none)'
    folder_list_loader = '#folder-list-loader'

    documents_list = '#documents-list'
    documents_thumbnails = '.document-thumbnail'
<<<<<<< HEAD
    first_document_title = '.document-thumbnail .card-title'
=======
    first_document_title = '.document-thumbnail:first-child .document-title span'
    last_document_title = '.document-thumbnail:last-child .document-title span'

    more_documents_button = '#more-documents'
    more_documents_loader = '#more-documents .loader'
>>>>>>> 95035439

    def wait_document_list_loaded(self):
        self.wait_for_elem_to_disappear(self.document_list_loader)

    def wait_folder_list_loaded(self):
        self.wait_for_elem_to_disappear(self.folder_list_loader)

    def wait_more_documents_loaded(self):
        self.wait_for_elem_to_disappear(self.more_documents_loader)

    def search_document(self, search_text):
        self.get_elem(self.search_input).send_keys(search_text)
        self.get_elem(self.search_button).click()
        self.wait_document_list_loaded()

    def upload_document(self, absolute_path=None):
        if not absolute_path:
            absolute_path = os.path.join(BASE_DIR, 'ftests', 'tools', 'test.pdf')
        self.get_elem(self.document_upload_input, is_visible=False).send_keys(absolute_path)
        self.get_elem(self.submit_document_upload_button).click()
        self.wait_for_elem_to_disappear(self.document_upload_loader)
        # Needed in case of several upload in a row as upload success trigger a notification that hide upload button
        self.close_last_notification()

    def create_folder(self, folder_name=tv.FOLDER1_NAME):
        self.get_elem(self.create_folder_button).click()
        self.wait_for_elem_to_show(self.modal_input)
        self.get_elem(self.modal_input).send_keys(folder_name)
        self.get_elem(self.modal_accept_button).click()
        self.close_last_notification()

    def refresh_document_list(self):
        refresh_button = self.get_elem(self.refresh_documents_button)
        refresh_button.click()

    def open_first_document(self):
        first_document_title = self.get_elem(self.first_document_title)
        first_document_title.click()<|MERGE_RESOLUTION|>--- conflicted
+++ resolved
@@ -27,15 +27,11 @@
 
     documents_list = '#documents-list'
     documents_thumbnails = '.document-thumbnail'
-<<<<<<< HEAD
-    first_document_title = '.document-thumbnail .card-title'
-=======
-    first_document_title = '.document-thumbnail:first-child .document-title span'
-    last_document_title = '.document-thumbnail:last-child .document-title span'
+    first_document_title = '.document-thumbnail:first-child .card-title'
+    last_document_title = '.document-thumbnail:last-child .card-title'
 
     more_documents_button = '#more-documents'
     more_documents_loader = '#more-documents .loader'
->>>>>>> 95035439
 
     def wait_document_list_loaded(self):
         self.wait_for_elem_to_disappear(self.document_list_loader)
