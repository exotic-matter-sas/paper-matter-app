--- conflicted
+++ resolved
@@ -3,11 +3,8 @@
 
 {% block title %}{% trans 'Setup completed' %}{% endblock %}
 
-<<<<<<< HEAD
-=======
 {% block content %}
 
->>>>>>> e45d3473
     <h1>{% trans "Congratulations: Admin and first organization properly created!" %}</h1>
     <p>{% trans "You can now:" %}</p>
     <ul>
