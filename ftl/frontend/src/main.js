import Vue, {VNode} from 'vue'
import BootstrapVue from 'bootstrap-vue'
import App from './App.vue'

import 'bootstrap/dist/css/bootstrap.css'
import 'bootstrap-vue/dist/bootstrap-vue.css'

Vue.config.productionTip = false;

Vue.use(BootstrapVue);

<<<<<<< HEAD
// Usage of global mixin https://vuejs.org/v2/guide/mixins.html#Global-Mixin
// Each method should be prefixed with mixin to warn the developer that this method is coming from a mixin
Vue.mixin({
    methods: {
        mixinAlert: function (message, error = false, title = "Notification") {
            this.$bvToast.toast(message, {
                title: title,
                variant: error ? 'danger' : 'success',
                solid: true
            });
        },
    }
});
=======
Vue.prototype.$_ = function (text) {
  var translated_text;
  if (typeof gettext === 'function'){
    translated_text = gettext(text);
  }
  return translated_text || text;
};
>>>>>>> 7c43bb6b

new Vue({
    render: h => h(App),
}).$mount('#app');<|MERGE_RESOLUTION|>--- conflicted
+++ resolved
@@ -9,7 +9,14 @@
 
 Vue.use(BootstrapVue);
 
-<<<<<<< HEAD
+Vue.prototype.$_ = function (text) {
+  var translated_text;
+  if (typeof gettext === 'function'){
+    translated_text = gettext(text);
+  }
+  return translated_text || text;
+};
+
 // Usage of global mixin https://vuejs.org/v2/guide/mixins.html#Global-Mixin
 // Each method should be prefixed with mixin to warn the developer that this method is coming from a mixin
 Vue.mixin({
@@ -23,15 +30,6 @@
         },
     }
 });
-=======
-Vue.prototype.$_ = function (text) {
-  var translated_text;
-  if (typeof gettext === 'function'){
-    translated_text = gettext(text);
-  }
-  return translated_text || text;
-};
->>>>>>> 7c43bb6b
 
 new Vue({
     render: h => h(App),
