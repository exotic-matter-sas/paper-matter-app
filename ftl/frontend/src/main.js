/*
 * Copyright (c) 2020 Exotic Matter SAS. All rights reserved.
 * Licensed under the BSL License. See LICENSE in the project root for license information.
 */

import Vue from 'vue';
import BootstrapVue from 'bootstrap-vue';
import App from './App.vue';

import {library} from '@fortawesome/fontawesome-svg-core';
import {
  faCrown,
  faEdit,
  faExclamationCircle,
  faFileDownload,
  faFolder,
  faFolderOpen,
  faFolderPlus,
  faHome,
  faLevelUpAlt,
  faSearch,
  faSort,
  faSync,
  faTrash,
<<<<<<< HEAD
  faWindowClose
=======
  faWindowClose,
  faSort,
  faExclamationCircle,
  faExternalLinkAlt
>>>>>>> 805f0777
} from '@fortawesome/free-solid-svg-icons';
import {faMarkdown} from '@fortawesome/free-brands-svg-icons';
import {FontAwesomeIcon} from '@fortawesome/vue-fontawesome';

import {mixinAlert} from "./vueMixins";
import router from './router';
import moment from 'moment'
import axios from 'axios';
import Vuex from 'vuex'
import storeConfig from "./store/storeConfig"
import i18n from './i18n'

Vue.config.productionTip = false;

// Font Awesome icons definition
library.add(faHome, faFolder, faFolderOpen, faSearch, faWindowClose, faTrash, faFileDownload, faFolderPlus, faSync,
  faLevelUpAlt, faCrown, faEdit, faSort, faExclamationCircle, faMarkdown, faExternalLinkAlt);
Vue.component('font-awesome-icon', FontAwesomeIcon);
Vue.use(BootstrapVue);

// Moment JS for nice date
Vue.prototype.$moment = moment;
let localeElem = document.getElementById('locale');
if (localeElem) {
  Vue.prototype.$moment.locale(JSON.parse(localeElem.textContent));
}

// Defined mixins
Vue.mixin({
  methods: {
    mixinAlert
  }
});

// Vuex
Vue.use(Vuex);
const store = new Vuex.Store(storeConfig);

new Vue({
  router,
  store,
  i18n,
  render: h => h(App)
}).$mount('#app');

axios.interceptors.response.use(function (response) {
  return response;
}, function (error) {
  if (error.response.status === 403) {
    // Logout user when an XHR returns 403
    window.location.replace("/logout?auto");
  } else {
    return Promise.reject(error);
  }
});<|MERGE_RESOLUTION|>--- conflicted
+++ resolved
@@ -22,14 +22,7 @@
   faSort,
   faSync,
   faTrash,
-<<<<<<< HEAD
   faWindowClose
-=======
-  faWindowClose,
-  faSort,
-  faExclamationCircle,
-  faExternalLinkAlt
->>>>>>> 805f0777
 } from '@fortawesome/free-solid-svg-icons';
 import {faMarkdown} from '@fortawesome/free-brands-svg-icons';
 import {FontAwesomeIcon} from '@fortawesome/vue-fontawesome';
