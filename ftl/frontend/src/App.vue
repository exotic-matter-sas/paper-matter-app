--- conflicted
+++ resolved
@@ -48,38 +48,6 @@
 </script>
 
 <style>
-<<<<<<< HEAD
-    #app {
-        font-family: 'Avenir', Helvetica, Arial, sans-serif;
-        -webkit-font-smoothing: antialiased;
-        -moz-osx-font-smoothing: grayscale;
-        text-align: center;
-        color: #2c3e50;
-        margin-top: 60px;
-    }
-
-    /* PDF.js viewer custom css */
-    .doc-view-modal {
-        display: none;
-        height: 100%;
-        left: 0;
-        position: fixed;
-        top: 0;
-        width: 100%;
-        background: white;
-        z-index: 1000;
-        padding: 20px;
-    }
-
-    .doc-view-modal {
-        display: flex;
-        flex-direction: column;
-    }
-
-    .doc-pdf {
-        padding-top: 100%;
-    }
-=======
   #app {
     font-family: 'Avenir', Helvetica, Arial, sans-serif;
     -webkit-font-smoothing: antialiased;
@@ -88,10 +56,4 @@
     color: #2c3e50;
     margin-top: 60px;
   }
-
-  /* Temp for viewing layout */
-  div {
-    border: 1px dotted;
-  }
->>>>>>> 4d3c0bd5
 </style>