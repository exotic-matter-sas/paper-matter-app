--- conflicted
+++ resolved
@@ -1,5 +1,4 @@
 <template>
-<<<<<<< HEAD
   <!--  <div id="app">-->
   <!--    <div id="nav">-->
   <!--      <router-link to="/">Home</router-link> |-->
@@ -33,7 +32,7 @@
 </template>
 
 <script>
-  import FTLNavbar from "./components/FTLNavbar";
+  import FTLNavbar from "@/components/FTLNavbar";
 
   export default {
     name: "app",
@@ -54,368 +53,6 @@
       if (ftlAccountElem) {
         this.account = JSON.parse(ftlAccountElem.textContent);
       }
-=======
-    <div id="app" class="m-0">
-        <header>
-            <b-container fluid class="p-0">
-                <FTLNavbar :account="account" @event-search="refreshDocumentWithSearch"
-                           @event-clear-search="clearSearch"/>
-            </b-container>
-        </header>
-
-        <section>
-            <b-container>
-                <b-row>
-                    <b-col>
-                        <FTLUpload :currentFolder="getCurrentFolder" @event-new-upload="updateDocuments"/>
-                    </b-col>
-                </b-row>
-                <b-row>
-                    <b-col>
-                        <b-button id="generate-thumb" variant="primary" class="m-1" @click="generateMissingThumbnail">
-                            {{this.$_('Generate missing thumb')}}
-                        </b-button>
-                        <b-button id="refresh-documents" variant="primary" class="m-1" @click="updateDocuments">
-                            {{this.$_('Refresh documents list')}}
-                        </b-button>
-                        {{ this.$_('Last refresh') }} {{ lastRefreshFormatted }}
-                    </b-col>
-                </b-row>
-            </b-container>
-        </section>
-
-        <section>
-            <b-container>
-                <b-row>
-                    <b-button variant="primary" class="m-1" v-if="previousLevels.length"
-                              @click="changeToPreviousFolder">
-                        Up
-                    </b-button>
-                    <b-button v-else variant="primary" class="m-1" disabled>Up</b-button>
-                    <FTLFolder v-for="folder in folders" :key="folder.id" :folder="folder"
-                               @event-change-folder="changeFolder"/>
-                    <b-button id="create-folder" class="m-1" variant="outline-primary" size="sm"
-                              @click.prevent="newFolderModal = true">
-                        {{ this.$_('Create new folder') }}
-                    </b-button>
-                </b-row>
-            </b-container>
-        </section>
-
-        <section>
-            <b-container>
-                <b-row v-if="docLoading">
-                    <b-col>
-                        <b-spinner id="document-list-loader" style="width: 3rem; height: 3rem;" class="m-5"
-                                   label="Loading..."></b-spinner>
-                    </b-col>
-                </b-row>
-                <b-row align-h="around" v-else-if="docs.length">
-                    <FTLDocument v-for="doc in docs" :key="doc.pid" :doc="doc" @event-delete-doc="updateDocuments"
-                                 @event-open-doc="openDocument"/>
-                </b-row>
-                <b-row v-else>
-                    <b-col>{{ this.$_('No document yet') }}</b-col>
-                </b-row>
-            </b-container>
-        </section>
-
-        <footer>
-            <b-container>
-                <b-row>
-                    <b-col>
-                        {{ this.$_('ftl-app, open source software. Made with ❤ by ') }} <a
-                        href="https://www.exotic-matter.fr">Exotic Matter</a>.
-                    </b-col>
-                </b-row>
-            </b-container>
-        </footer>
-
-        <!-- Pdf viewer popup -->
-        <div v-if="docModal" class="doc-view-modal" :class="{open: docModal}">
-            <b-container>
-                {{ this.$_('Title') }} {{ currentOpenDoc.title }}
-            </b-container>
-            <b-container>
-                <b-row scr>
-                    <b-col md="8">
-                        <div class="embed-responsive embed-responsive-1by1 doc-pdf ">
-                            <iframe v-if="currentOpenDoc.pid" class="embed-responsive-item"
-                                    :src="`/assets/pdfjs/web/viewer.html?file=/app/uploads/` + currentOpenDoc.pid + `#search=` + currentSearch">
-                            </iframe>
-                        </div>
-
-                    </b-col>
-                    <b-col>
-                        <b-row>AAA</b-row>
-                        <b-row>BBB</b-row>
-                        <b-row>CCC</b-row>
-                    </b-col>
-                </b-row>
-            </b-container>
-            <b-container>
-                <b-row align-h="end">
-                    <b-col cols="2">
-                        <b-button variant="secondary" @click="docModal = false">{{this.$_('Close')}}</b-button>
-                    </b-col>
-                </b-row>
-            </b-container>
-        </div>
-
-        <b-modal v-if="newFolderModal" v-model="newFolderModal" @ok="createNewFolder"
-                 :ok-disabled="newFolderName === ''"
-                 :cancel-title="this.$_('Cancel')"
-                 :ok-title="this.$_('Create')">
-            <span slot="modal-title">{{ this.$_('Create a new folder') }}</span>
-            <b-container>
-                <!-- TODO add current folder name to title -->
-                <b-form-group
-                    id="fieldset-new-folder"
-                    :description="this.$_('The name of the folder')"
-                    :label="this.$_('The folder will be created in the current folder.')"
-                    label-for="new-folder">
-                    <b-form-input id="new-folder" v-model="newFolderName" trim></b-form-input>
-                </b-form-group>
-            </b-container>
-        </b-modal>
-    </div>
-</template>
-
-<script>
-    import FTLNavbar from './components/FTLNavbar'
-    import FTLFolder from './components/FTLFolder'
-    import FTLDocument from './components/FTLDocument'
-    import FTLUpload from './components/FTLUpload'
-    import axios from 'axios'
-    import qs from 'qs'
-    import {createThumbFromUrl} from "./thumbnailGenerator";
-    import {axiosConfig} from "./constants";
-
-    export default {
-        name: 'app',
-        components: {
-            FTLNavbar,
-            FTLFolder,
-            FTLDocument,
-            FTLUpload
-        },
-
-        data() {
-            return {
-                // Misc account stuff
-                account: {},
-
-                // Documents list
-                docs: [],
-                docPid: null,
-                docModal: false,
-                lastRefresh: Date.now(),
-                currentSearch: "",
-                docLoading: false,
-
-                // Folders list and breadcrumb
-                folders: [],
-                previousLevels: [],
-
-                // Create folder data
-                newFolderName: '',
-                newFolderModal: false,
-
-                // PDF viewer
-                currentOpenDoc: {title: 'loading'},
-                publicPath: process.env.BASE_URL
-            }
-        },
-
-        mounted() {
-            // get account value from Django core/home.html template
-            let ftlAccountElem = document.getElementById('ftlAccount');
-            if (ftlAccountElem) {
-                this.account = JSON.parse(ftlAccountElem.textContent);
-            }
-            this.changeFolder();
-        },
-
-        computed: {
-            lastRefreshFormatted: function () {
-                return new Date(this.lastRefresh);
-            },
-
-            getCurrentFolder: function () {
-                if (this.previousLevels.length) {
-                    return this.previousLevels[this.previousLevels.length - 1];
-                } else {
-                    return null;
-                }
-            },
-        },
-
-        methods: {
-            refreshFolders: function () {
-                this.updateFolders(this.getCurrentFolder);
-            },
-
-            changeFolder: function (folder = null) {
-                if (folder) this.previousLevels.push(folder);
-                this.currentSearch = "";
-                this.updateFolders(folder);
-                this.updateDocuments();
-            },
-
-            changeToPreviousFolder: function () {
-                this.previousLevels.pop(); // Remove current level
-                let level = this.getCurrentFolder;
-                this.currentSearch = "";
-                this.updateFolders(level);
-                this.docs = []; // Clear docs when changing folder to avoid display artefact
-                this.updateDocuments();
-            },
-
-            openDocument: function (pid) {
-                this.docPid = pid;
-                this.docModal = true;
-
-                const vi = this;
-                axios
-                    .get('/app/api/v1/documents/' + pid)
-                    .then(response => {
-                        vi.currentOpenDoc = response.data;
-
-                        if (!response.data.thumbnail_available) {
-                            vi.createThumbnailForDocument(response.data);
-                        }
-
-                    }).catch(error => vi.mixinAlert("Unable to show document.", true));
-            },
-
-            createThumbnailForDocument: async function (doc, updateDocuments=true) {
-                const vi = this;
-                let thumb64;
-
-                try {
-                    thumb64 = await createThumbFromUrl('/app/uploads/' + doc.pid);
-                } catch (e) {
-                    vi.mixinAlert("Unable to update thumbnail", true);
-                    return;
-                }
-
-                let jsonData = {'thumbnail_binary': thumb64};
-
-                axios.patch('/app/api/v1/documents/' + doc.pid, jsonData, axiosConfig)
-                    .then(response => {
-                        vi.mixinAlert("Thumbnail updated!");
-                        if (updateDocuments){
-                            vi.updateDocuments();
-                        }
-                    }).catch(error => vi.mixinAlert("Unable to update thumbnail", true));
-            },
-
-            refreshDocumentWithSearch: function (text) {
-                this.currentSearch = text;
-                this.updateDocuments();
-            },
-
-            clearSearch: function () {
-                this.refreshDocumentWithSearch("");
-            },
-
-            updateDocuments: function () {
-                const vi = this;
-                let queryString = {};
-
-                if (vi.previousLevels.length > 0) {
-                    queryString['level'] = this.getCurrentFolder.id;
-                }
-
-                if (vi.currentSearch !== null && vi.currentSearch !== "") {
-                    queryString['search'] = vi.currentSearch;
-                }
-
-                let strQueryString = '?' + qs.stringify(queryString);
-
-                this.docLoading = true;
-
-                axios
-                    .get('/app/api/v1/documents/' + strQueryString)
-                    .then(response => {
-                        this.docLoading = false;
-                        vi.docs = response.data['results'];
-                        vi.lastRefresh = Date.now();
-                    }).catch(error => {
-                    this.docLoading = false;
-                    vi.mixinAlert("Unable to refresh documents list.", true);
-                });
-            },
-
-            updateFolders: function (level = null) {
-                const vi = this;
-                let qs = '';
-
-                // While loading folders, clear folders to avoid showing current sets of folders intermittently
-                vi.folders = [];
-
-                if (level) {
-                    qs = '?level=' + level.id;
-                }
-
-                axios
-                    .get("/app/api/v1/folders/" + qs)
-                    .then(response => {
-                        vi.folders = response.data;
-                    }).catch(error => vi.mixinAlert("Unable to refresh folders list", true));
-            },
-
-            createNewFolder: function () {
-                const vi = this;
-                let parent = null;
-
-                if (vi.previousLevels.length > 0) {
-                    parent = vi.previousLevels[vi.previousLevels.length - 1].id;
-                }
-
-                let postBody = {name: vi.newFolderName, parent: parent};
-
-                axios
-                    .post("/app/api/v1/folders/", postBody, axiosConfig)
-                    .then(() => {
-                        // TODO flash the new folder when just created
-                        vi.newFolderName = '';
-                        vi.refreshFolders();
-                    }).catch(error => vi.mixinAlert("Unable to create new folder.", true));
-            },
-
-            generateMissingThumbnail: function () {
-                const vi = this;
-                vi.mixinAlert("Updating thumbnail");
-
-                axios.get("/app/api/v1/documents?flat=true")
-                    .then(async response => {
-                        let documents = response.data;
-
-                        while (documents !== null && documents.results.length > 0) {
-                            for (const doc of documents.results) {
-                                if (doc['thumbnail_available'] === false) {
-                                    await vi.createThumbnailForDocument(doc, false);
-                                }
-                            }
-
-                            if (documents.next == null) {
-                                documents = null;
-                            } else {
-                                let resp = await axios.get(documents.next);
-                                documents = await resp.data;
-                            }
-                        }
-                    })
-                    .catch(error => {
-                        vi.mixinAlert("An error occurred while updating thumbnail", true)
-                    })
-                    .then(() => {
-                        vi.mixinAlert("Finished updating thumbnail");
-                    });
-            }
-        }
->>>>>>> 60fb67b2
     }
   }
 </script>
