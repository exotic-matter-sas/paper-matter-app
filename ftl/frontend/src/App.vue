<template>
    <div id="app" class="m-0">
        <header>
            <b-container fluid class="p-0">
                <FTLNavbar :account="account"/>
            </b-container>

            <b-alert
                    :variant="alertType"
                    dismissible
                    fade
                    :show="showAlert"
                    @dismissed="showAlert=false">
                {{ alertMessage }}
            </b-alert>
        </header>

        <section>
            <b-container>
                <b-row>
                    <b-col>
                        <FTLUpload :currentFolder="getCurrentFolder" @event-new-upload="updateDocument"/>
                    </b-col>
                </b-row>
                <b-row>
                    <b-col>
                        <b-button variant="primary" @click="updateDocument">Refresh documents list</b-button>
                        Last refresh {{ lastRefreshFormatted }}
                    </b-col>
                </b-row>
            </b-container>
        </section>

        <section>
            <b-container>
                <b-row>
                    <b-button variant="primary" class="m-1" v-if="previousLevels.length"
                              @click="changeToPreviousFolder">
                        Up
                    </b-button>
                    <b-button v-else variant="primary" class="m-1" disabled>Up</b-button>
                    <FTLFolder v-for="folder in folders" :key="folder.id" :folder="folder"
                               @event-change-folder="changeFolder"/>
                    <b-button class="m-1" variant="outline-primary" size="sm" @click.prevent="newFolderModal = true">
                        Create
                        new folder
                    </b-button>
                </b-row>
            </b-container>
        </section>

        <section>
            <b-container>
                <b-row align-h="around" v-if="docs.length">
                    <FTLDocument v-for="doc in docs" :key="doc.pid" :doc="doc" @event-delete-doc="updateDocument"
                                 @event-open-doc="openDocument"/>
                </b-row>
                <b-row v-else>
                    <b-col>Aucun document</b-col>
                </b-row>
            </b-container>
        </section>

        <footer>
            <b-container>
                <b-row>
                    <b-col>
                        ftl-app, open source software. Made with ❤ by <a href="https://www.exotic-matter.fr">Exotic
                        Matter</a>.
                    </b-col>
                </b-row>
            </b-container>
        </footer>

        <!-- Pdf viewer popup -->
        <div v-if="docModal" class="doc-view-modal" :class="{open: docModal}">
            <b-container>
                Titre {{ currentOpenDoc.title }}
            </b-container>
            <b-container>
                <b-row scr>
                    <b-col md="8">
                        <div class="embed-responsive embed-responsive-1by1 doc-pdf ">
                            <iframe v-if="currentOpenDoc.pid" class="embed-responsive-item"
                                    :src="`/assets/pdfjs/web/viewer.html?file=/app/uploads/` + currentOpenDoc.pid">
                            </iframe>
                        </div>

                    </b-col>
                    <b-col>
                        <b-row>AAA</b-row>
                        <b-row>BBB</b-row>
                        <b-row>CCC</b-row>
                    </b-col>
                </b-row>
            </b-container>
            <b-container>
                <b-row align-h="end">
                    <b-col cols="2">
                        <b-button variant="secondary" @click="docModal = false">Close</b-button>
                    </b-col>
                </b-row>
            </b-container>
        </div>

        <b-modal v-if="newFolderModal" v-model="newFolderModal" @ok="createNewFolder"
                 :ok-disabled="newFolderName === ''">
            <span slot="modal-title">Create a new folder</span>
            <b-container>
                <!-- TODO add current folder name to title -->
                <b-form-group
                        id="fieldset-new-folder"
                        description="The name of the folder"
                        label="The folder will be created in the current folder."
                        label-for="new-folder">
                    <b-form-input id="new-folder" v-model="newFolderName" trim></b-form-input>
                </b-form-group>
            </b-container>
        </b-modal>
    </div>
</template>

<script>
    import FTLNavbar from './components/FTLNavbar'
    import FTLFolder from './components/FTLFolder'
    import FTLDocument from './components/FTLDocument'
    import FTLUpload from './components/FTLUpload'
    import axios from 'axios'

    export default {
        name: 'app',
        components: {
            FTLNavbar,
            FTLFolder,
            FTLDocument,
            FTLUpload
        },

        data() {
            return {
                // Misc account stuff
                account: window.ftlAccounts,

                // Alerts
                showAlert: false,
                alertType: "danger",
                alertMessage: "",

                // Documents list
                docs: [],
                docPid: null,
                docModal: false,
                lastRefresh: Date.now(),

                // Folders list and breadcrumb
                folders: [],
                previousLevels: [],
<<<<<<< HEAD
                lastRefresh: Date.now(),
                docModal: false,
                account: {},
=======

                // Create folder data
                newFolderName: '',
                newFolderModal: false,

                // PDF viewer
>>>>>>> a06ed6ba
                currentOpenDoc: {title: 'loading'},
                publicPath: process.env.BASE_URL
            }
        },

        mounted() {
<<<<<<< HEAD
            // get account value from Django core/home.html template
            let ftlAccountElem = document.getElementById('ftlAccount');
            if(ftlAccountElem){
                this.account = JSON.parse(ftlAccountElem.textContent);
            }
            this.changeFolder();
=======
            this.changeFolder(null);
>>>>>>> a06ed6ba
        },

        computed: {
            lastRefreshFormatted: function () {
                return new Date(this.lastRefresh);
            },

            getCurrentFolder: function () {
                if (this.previousLevels.length) {
                    return this.previousLevels[this.previousLevels.length - 1];
                } else {
                    return null;
                }
            }
        },

        methods: {
<<<<<<< HEAD
            changeFolder: function (folder = null) {
                if (folder) this.previousLevels.push(folder);
                this.updateFolder(folder);
=======
            alert: function (message) {
                this.alertMessage = message;
                this.showAlert = true;
            },

            refreshFolders: function () {
                this.updateFolder(this.getCurrentFolder);
            },

            changeFolder: function (level) {
                if (level) this.previousLevels.push(level);
                this.updateFolder(level);
>>>>>>> a06ed6ba
                this.updateDocument();
            },

            changeToPreviousFolder: function () {
                this.previousLevels.pop(); // Remove current level
                let level = this.getCurrentFolder;
                this.updateFolder(level);
                this.docs = []; // Clear docs when changing folder to avoid display artefact
                this.updateDocument();
            },

            openDocument: function (pid) {
                this.docPid = pid;
                this.docModal = true;

                const vi = this;
                axios
                    .get('/app/api/v1/documents/' + pid)
                    .then(response => {
                        vi.currentOpenDoc = response.data;
                    }).catch(error => vi.alert(error));
            },

            updateDocument: function () {
                const vi = this;
                let qs = '';

                if (vi.previousLevels.length > 0) {
                    qs = '?level=' + this.getCurrentFolder.id;
                }

                axios
                    .get('/app/api/v1/documents/' + qs)
                    .then(response => {
                        vi.docs = response.data['results'];
                        vi.lastRefresh = Date.now();
                    }).catch(error => vi.alert(error));
            },

            updateFolder: function (level = null) {
                const vi = this;
                let qs = '';

                // While loading folders, clear folders to avoid showing current sets of folders intermittently
                vi.folders = [];

                if (level) {
                    qs = '?level=' + level.id;
                }

                axios
                    .get("/app/api/v1/folders/" + qs)
                    .then(response => {
                        vi.folders = response.data;
                    }).catch(error => vi.alert(error));
            },

            createNewFolder: function () {
                const vi = this;
                let parent = null;

                // Pass CSRF token from cookie to XHR call header (handled by Axios)
                let axiosConfig = {
                    xsrfCookieName: 'csrftoken',
                    xsrfHeaderName: 'X-CSRFToken'
                };

                if (vi.previousLevels.length > 0) {
                    parent = vi.previousLevels[vi.previousLevels.length - 1].id;
                }

                let postBody = {name: vi.newFolderName, parent: parent};

                axios
                    .post("/app/api/v1/folders/", postBody, axiosConfig)
                    .then(() => {
                        // TODO flash the new folder when just created
                        vi.newFolderName = '';
                        vi.refreshFolders();
                    }).catch(error => vi.alert(error));
            }
        }
    }
</script>

<style>
    #app {
        font-family: 'Avenir', Helvetica, Arial, sans-serif;
        -webkit-font-smoothing: antialiased;
        -moz-osx-font-smoothing: grayscale;
        text-align: center;
        color: #2c3e50;
        margin-top: 60px;
    }

    /* PDF.js viewer custom css */
    .doc-view-modal {
        display: none;
        height: 100%;
        left: 0;
        position: fixed;
        top: 0;
        width: 100%;
        background: white;
        z-index: 1000;
        padding: 20px;
    }

    .doc-view-modal {
        display: flex;
        flex-direction: column;
    }

    .doc-pdf {
        padding-top: 100%;
    }

    /* Temp for viewing layout */
    div {
        border: 1px dotted;
    }
</style><|MERGE_RESOLUTION|>--- conflicted
+++ resolved
@@ -139,7 +139,7 @@
         data() {
             return {
                 // Misc account stuff
-                account: window.ftlAccounts,
+                account: {},
 
                 // Alerts
                 showAlert: false,
@@ -155,34 +155,24 @@
                 // Folders list and breadcrumb
                 folders: [],
                 previousLevels: [],
-<<<<<<< HEAD
-                lastRefresh: Date.now(),
-                docModal: false,
-                account: {},
-=======
 
                 // Create folder data
                 newFolderName: '',
                 newFolderModal: false,
 
                 // PDF viewer
->>>>>>> a06ed6ba
                 currentOpenDoc: {title: 'loading'},
                 publicPath: process.env.BASE_URL
             }
         },
 
         mounted() {
-<<<<<<< HEAD
             // get account value from Django core/home.html template
             let ftlAccountElem = document.getElementById('ftlAccount');
             if(ftlAccountElem){
                 this.account = JSON.parse(ftlAccountElem.textContent);
             }
             this.changeFolder();
-=======
-            this.changeFolder(null);
->>>>>>> a06ed6ba
         },
 
         computed: {
@@ -200,11 +190,6 @@
         },
 
         methods: {
-<<<<<<< HEAD
-            changeFolder: function (folder = null) {
-                if (folder) this.previousLevels.push(folder);
-                this.updateFolder(folder);
-=======
             alert: function (message) {
                 this.alertMessage = message;
                 this.showAlert = true;
@@ -214,10 +199,9 @@
                 this.updateFolder(this.getCurrentFolder);
             },
 
-            changeFolder: function (level) {
-                if (level) this.previousLevels.push(level);
-                this.updateFolder(level);
->>>>>>> a06ed6ba
+            changeFolder: function (folder=null) {
+                if (folder) this.previousLevels.push(folder);
+                this.updateFolder(folder);
                 this.updateDocument();
             },
 
