--- conflicted
+++ resolved
@@ -25,17 +25,10 @@
                 </b-row>
                 <b-row>
                     <b-col>
-<<<<<<< HEAD
-                        <b-button id="refresh-documents" variant="primary" @click="updateDocument">Refresh documents
-                            list
-                        </b-button>
-                        Last refresh {{ lastRefreshFormatted }}
-=======
                         <b-button id="refresh-documents" variant="primary" @click="updateDocument">
                             {{this.$_('Refresh documents list')}}
                         </b-button>
                         {{ this.$_('Last refresh') }} {{ lastRefreshFormatted }}
->>>>>>> e05e3c20
                     </b-col>
                 </b-row>
             </b-container>
@@ -70,11 +63,7 @@
                                  @event-open-doc="openDocument"/>
                 </b-row>
                 <b-row v-else>
-<<<<<<< HEAD
-                    <b-col>No document</b-col>
-=======
                     <b-col>{{ this.$_('No document yet') }}</b-col>
->>>>>>> e05e3c20
                 </b-row>
             </b-container>
         </section>
@@ -128,17 +117,10 @@
             <b-container>
                 <!-- TODO add current folder name to title -->
                 <b-form-group
-<<<<<<< HEAD
-                    id="fieldset-new-folder"
-                    description="The name of the folder"
-                    label="The folder will be created in the current folder."
-                    label-for="new-folder">
-=======
                         id="fieldset-new-folder"
                         :description="this.$_('The name of the folder')"
                         :label="this.$_('The folder will be created in the current folder.')"
                         label-for="new-folder">
->>>>>>> e05e3c20
                     <b-form-input id="new-folder" v-model="newFolderName" trim></b-form-input>
                 </b-form-group>
             </b-container>
