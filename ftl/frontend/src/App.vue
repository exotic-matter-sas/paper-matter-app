--- conflicted
+++ resolved
@@ -1,61 +1,107 @@
 <template>
     <div id="app" class="m-0">
-<<<<<<< HEAD
-        <b-alert
-                :variant="alertType"
-                dismissible
-                fade
-                :show="showAlert"
-                @dismissed="showAlert=false">
-            {{ alertMessage }}
-        </b-alert>
-
-
-        <b-container fluid class="p-0">
-            <FTLNavbar :account="account"/>
-        </b-container>
-
-        <b-container>
-            <b-row>
-                <b-col>
-                    <FTLUpload :currentFolder="getCurrentFolder" @newupload="updateDocument"/>
-                </b-col>
-            </b-row>
-            <b-row>
-                <b-col>
-                    <b-button variant="primary" @click="updateDocument">Refresh documents list</b-button>
-                    Last refresh {{ lastRefreshFormatted }}
-                </b-col>
-            </b-row>
-        </b-container>
-
-        <b-container>
-            <b-row align-v="center">
-                <b-button variant="primary" class="m-1" v-if="previousLevels.length" @click="changeToPreviousFolder">
-                    Up
-                </b-button>
-                <b-button v-else variant="primary" class="m-1" disabled>Up</b-button>
-                <FTLFolder v-for="folder in folders" :key="folder.id" :folder="folder"
-                           @event-change-folder="changeFolder"/>
-                <b-button class="m-1" variant="outline-primary" size="sm" @click.prevent="newFolderModal = true">Create
-                    new folder
-                </b-button>
-            </b-row>
-        </b-container>
-
-        <b-container>
-            <b-row align-h="around" v-if="docs.length">
-                <FTLDocument v-for="doc in docs" :key="doc.pid" :doc="doc" @event-delete-doc="updateDocument"
-                             @event-open-doc="openDocument"/>
-            </b-row>
-            <b-row v-else>
-                <b-col>Aucun document</b-col>
-            </b-row>
-        </b-container>
-
-        <b-container>
-            <FTLViewDocumentPanel v-if="docModal" :pid="docPid" @event-close-doc="docModal = false"/>
-        </b-container>
+        <header>
+            <b-container fluid class="p-0">
+                <FTLNavbar :account="account"/>
+            </b-container>
+
+            <b-alert
+                    :variant="alertType"
+                    dismissible
+                    fade
+                    :show="showAlert"
+                    @dismissed="showAlert=false">
+                {{ alertMessage }}
+            </b-alert>
+        </header>
+
+        <section>
+            <b-container>
+                <b-row>
+                    <b-col>
+                        <FTLUpload :currentFolder="getCurrentFolder" @newupload="updateDocument"/>
+                    </b-col>
+                </b-row>
+                <b-row>
+                    <b-col>
+                        <b-button variant="primary" @click="updateDocument">Refresh documents list</b-button>
+                        Last refresh {{ lastRefreshFormatted }}
+                    </b-col>
+                </b-row>
+            </b-container>
+        </section>
+
+        <section>
+            <b-container>
+                <b-row>
+                    <b-button variant="primary" class="m-1" v-if="previousLevels.length"
+                              @click="changeToPreviousFolder">
+                        Up
+                    </b-button>
+                    <b-button v-else variant="primary" class="m-1" disabled>Up</b-button>
+                    <FTLFolder v-for="folder in folders" :key="folder.id" :folder="folder"
+                               @event-change-folder="changeFolder"/>
+                    <b-button class="m-1" variant="outline-primary" size="sm" @click.prevent="newFolderModal = true">
+                        Create
+                        new folder
+                    </b-button>
+                </b-row>
+            </b-container>
+        </section>
+
+        <section>
+            <b-container>
+                <b-row align-h="around" v-if="docs.length">
+                    <FTLDocument v-for="doc in docs" :key="doc.pid" :doc="doc" @event-delete-doc="updateDocument"
+                                 @event-open-doc="openDocument"/>
+                </b-row>
+                <b-row v-else>
+                    <b-col>Aucun document</b-col>
+                </b-row>
+            </b-container>
+        </section>
+
+        <footer>
+            <b-container>
+                <b-row>
+                    <b-col>
+                        ftl-app, open source software. Made with ❤ by <a href="https://www.exotic-matter.fr">Exotic
+                        Matter</a>.
+                    </b-col>
+                </b-row>
+            </b-container>
+        </footer>
+
+        <!-- Pdf viewer popup -->
+        <div v-if="docModal" class="doc-view-modal" :class="{open: docModal}">
+            <b-container>
+                Titre {{ currentOpenDoc.title }}
+            </b-container>
+            <b-container>
+                <b-row scr>
+                    <b-col md="8">
+                        <div class="embed-responsive embed-responsive-1by1 doc-pdf ">
+                            <iframe v-if="currentOpenDoc.pid" class="embed-responsive-item"
+                                    :src="`/assets/pdfjs/web/viewer.html?file=/app/uploads/` + currentOpenDoc.pid">
+                            </iframe>
+                        </div>
+
+                    </b-col>
+                    <b-col>
+                        <b-row>AAA</b-row>
+                        <b-row>BBB</b-row>
+                        <b-row>CCC</b-row>
+                    </b-col>
+                </b-row>
+            </b-container>
+            <b-container>
+                <b-row align-h="end">
+                    <b-col cols="2">
+                        <b-button variant="secondary" @click="docModal = false">Close</b-button>
+                    </b-col>
+                </b-row>
+            </b-container>
+        </div>
 
         <b-modal v-if="newFolderModal" v-model="newFolderModal" @ok="createNewFolder"
                  :ok-disabled="newFolderName === ''">
@@ -71,97 +117,6 @@
                 </b-form-group>
             </b-container>
         </b-modal>
-=======
-        <header>
-            <b-container fluid class="p-0">
-                <FTLNavbar :account="account"/>
-            </b-container>
-        </header>
-
-        <section>
-            <b-container>
-                <b-row>
-                    <b-col>
-                        <FTLUpload :currentFolder="getCurrentFolder" @newupload="updateDocument"/>
-                    </b-col>
-                </b-row>
-                <b-row>
-                    <b-col>
-                        <b-button variant="primary" @click="updateDocument">Refresh documents list</b-button>
-                        Last refresh {{ lastRefreshFormatted }}
-                    </b-col>
-                </b-row>
-            </b-container>
-        </section>
-
-        <section>
-            <b-container>
-                <b-row>
-                    <b-button variant="primary" class="m-1" v-if="previousLevels.length"
-                              @click="changeToPreviousFolder">
-                        Up
-                    </b-button>
-                    <b-button v-else variant="primary" class="m-1" disabled>Up</b-button>
-                    <FTLFolder v-for="folder in folders" :key="folder.id" :folder="folder"
-                               @event-change-folder="changeFolder"/>
-                </b-row>
-            </b-container>
-        </section>
-
-        <section>
-            <b-container>
-                <b-row align-h="around" v-if="docs.length">
-                    <FTLDocument v-for="doc in docs" :key="doc.pid" :doc="doc" @event-delete-doc="updateDocument"
-                                 @event-open-doc="openDocument"/>
-                </b-row>
-                <b-row v-else>
-                    <b-col>Aucun document</b-col>
-                </b-row>
-            </b-container>
-        </section>
-
-        <footer>
-            <b-container>
-                <b-row>
-                    <b-col>
-                        ftl-app, open source software. Made with ❤ by <a href="https://www.exotic-matter.fr">Exotic
-                        Matter</a>.
-                    </b-col>
-                </b-row>
-            </b-container>
-        </footer>
-
-        <!-- Pdf viewer popup -->
-        <div v-if="docModal" class="doc-view-modal" :class="{open: docModal}">
-            <b-container>
-                Titre {{ currentOpenDoc.title }}
-            </b-container>
-            <b-container>
-                <b-row scr>
-                    <b-col md="8">
-                        <div class="embed-responsive embed-responsive-1by1 doc-pdf ">
-                            <iframe v-if="currentOpenDoc.pid" class="embed-responsive-item"
-                                    :src="`/assets/pdfjs/web/viewer.html?file=/app/uploads/` + currentOpenDoc.pid">
-                            </iframe>
-                        </div>
-
-                    </b-col>
-                    <b-col>
-                        <b-row>AAA</b-row>
-                        <b-row>BBB</b-row>
-                        <b-row>CCC</b-row>
-                    </b-col>
-                </b-row>
-            </b-container>
-            <b-container>
-                <b-row align-h="end">
-                    <b-col cols="2">
-                        <b-button variant="secondary" @click="docModal = false">Close</b-button>
-                    </b-col>
-                </b-row>
-            </b-container>
-        </div>
->>>>>>> 54c53175
     </div>
 </template>
 
@@ -200,18 +155,14 @@
                 // Folders list and breadcrumb
                 folders: [],
                 previousLevels: [],
-<<<<<<< HEAD
 
                 // Create folder data
                 newFolderName: '',
                 newFolderModal: false
-=======
-                lastRefresh: Date.now(),
-                docModal: false,
-                account: window.ftlAccounts,
+
+                // PDF viewer
                 currentOpenDoc: {title: 'loading'},
                 publicPath: process.env.BASE_URL,
->>>>>>> 54c53175
             }
         },
 
@@ -266,7 +217,7 @@
                     .get('/app/api/v1/documents/' + pid)
                     .then(response => {
                         vi.currentOpenDoc = response.data;
-                    });
+                    }).catch(error => vi.alert(error));
             },
 
             updateDocument: function () {
