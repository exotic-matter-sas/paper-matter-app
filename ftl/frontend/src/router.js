import Vue from 'vue';
import Router from 'vue-router';
import Home from './views/Home.vue';

Vue.use(Router);

export default new Router({
  routes: [
    {
      path: '/', redirect: '/home'
    },
    {
      path: '/home',
      name: 'home',
      component: Home,
      props: (route) => ({
        searchQuery: route.query.q,
        doc: route.query.doc,
      })
    },
    // Two entries for Home component because /home/:path*/:folder* entry doesn't work for both cases FIXME
    {
<<<<<<< HEAD
      path: '/folders/:folder?',
      name: 'folders',
      // route level code-splitting
      // this generates a separate chunk (about.[hash].js) for this route
      // which is lazy-loaded when the route is visited.
      component: () => import(/* webpackChunkName: "folders" */ './views/Folders.vue'),
      props: true
    },
    {
      path: '/about',
      name: 'about',
      component: () => import(/* webpackChunkName: "about" */ './views/About.vue')
=======
      path: '/home/*/:folder(\\d+)',
      name: 'home-folder',
      component: Home,
      props: (route) => ({
        searchQuery: route.query.q,
        doc: route.query.doc,
        paths: route.params.paths,
        folder: route.params.folder
      })
>>>>>>> 39bfe490
    }
  ]
})<|MERGE_RESOLUTION|>--- conflicted
+++ resolved
@@ -20,20 +20,6 @@
     },
     // Two entries for Home component because /home/:path*/:folder* entry doesn't work for both cases FIXME
     {
-<<<<<<< HEAD
-      path: '/folders/:folder?',
-      name: 'folders',
-      // route level code-splitting
-      // this generates a separate chunk (about.[hash].js) for this route
-      // which is lazy-loaded when the route is visited.
-      component: () => import(/* webpackChunkName: "folders" */ './views/Folders.vue'),
-      props: true
-    },
-    {
-      path: '/about',
-      name: 'about',
-      component: () => import(/* webpackChunkName: "about" */ './views/About.vue')
-=======
       path: '/home/*/:folder(\\d+)',
       name: 'home-folder',
       component: Home,
@@ -43,7 +29,12 @@
         paths: route.params.paths,
         folder: route.params.folder
       })
->>>>>>> 39bfe490
+    },
+    {
+      path: '/folders/:folder?',
+      name: 'folders',
+      component: () => import(/* webpackChunkName: "folders" */ './views/Folders.vue'),
+      props: true
     }
   ]
 })