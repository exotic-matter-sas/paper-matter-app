--- conflicted
+++ resolved
@@ -29,15 +29,12 @@
         paths: route.params.paths,
         folder: route.params.folder
       })
-<<<<<<< HEAD
-=======
     },
     {
       path: '/folders/:folder?',
       name: 'folders',
       component: () => import(/* webpackChunkName: "folders" */ './views/ManageFolders.vue'),
       props: true
->>>>>>> 678c7aa1
     }
   ]
 })