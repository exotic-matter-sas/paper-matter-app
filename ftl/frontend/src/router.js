--- conflicted
+++ resolved
@@ -31,16 +31,15 @@
       })
     },
     {
-<<<<<<< HEAD
-      path: '/konami',
-      name: 'konami',
-      component: () => import(/* webpackChunkName: "Konami" */ '@/views/Konami.vue'),
-=======
       path: '/folders/:folder?',
       name: 'folders',
       component: () => import(/* webpackChunkName: "folders" */ './views/ManageFolders.vue'),
       props: true
->>>>>>> 678c7aa1
+    },
+    {
+      path: '/konami',
+      name: 'konami',
+      component: () => import(/* webpackChunkName: "Konami" */ '@/views/Konami.vue'),
     }
   ]
 })