<!--
  - Copyright (c) 2020 Exotic Matter SAS. All rights reserved.
  - Licensed under the BSL License. See LICENSE in the project root for license information.
  -->

<template>
  <main class="flex-grow">
    <b-col>
      <b-row class="my-3">
        <b-col>
          <FTLUpload @event-new-upload="documentsCreated"/>
        </b-col>
      </b-row>

      <b-row v-show="!selectedDocumentsHome.length" class="my-3" id="folders-list">
        <b-col class="text-center">
          <b-button id="refresh-documents" class="float-left" :disabled="docsLoading" variant="primary"
                    @click="updateDocuments">
            <font-awesome-icon icon="sync" :spin="docsLoading" :class="{ 'stop-spin':!docsLoading }"
                               :title="$t('Refresh documents list')"/>
          </b-button>

          <span v-if="count>0" id="documents-count" class="text-muted">{{this.$_('%s results found', [count])}}</span>

          <b-dropdown id="documents-sort" right variant="link" class="m-1 text-decoration-none">
            <template slot="button-content">
              <font-awesome-icon icon="sort"/>
              {{ $t('Sort') }}
              <span v-if="sort === 'az'">({{ $t('A-Z') }})</span>
              <span v-else-if="sort === 'za'">({{ $t('Z-A') }})</span>
              <span v-else-if="sort === 'recent'">({{ $t('Recent first') }})</span>
              <span v-else-if="sort === 'older'">({{ $t('Older first') }})</span>
              <span v-else-if="sort === 'relevance'">({{ $t('Relevance') }})</span>
            </template>
            <b-dropdown-item-button id="az-sort" href="#" @click.prevent="sort = 'az'">{{ $t('A-Z') }}&nbsp;
              <span v-if="sort === 'az'">&checkmark;</span></b-dropdown-item-button>
            <b-dropdown-item-button id="za-sort" href="#" @click.prevent="sort = 'za'">{{ $t('Z-A') }}&nbsp;
              <span v-if="sort === 'za'">&checkmark;</span></b-dropdown-item-button>
            <b-dropdown-divider/>
            <b-dropdown-item-button id="recent-sort" href="#" @click.prevent="sort = 'recent'">{{ $t('Recent first') }}&nbsp;
              <span v-if="sort === 'recent'">&checkmark;</span></b-dropdown-item-button>
            <b-dropdown-item-button id="older-sort" href="#" @click.prevent="sort = 'older'">{{ $t('Older first') }}&nbsp;
              <span v-if="sort === 'older'">&checkmark;</span></b-dropdown-item-button>
            <b-dropdown-item-button id="relevance-sort" href="#" @click.prevent="sort = 'relevance'">{{ $t('Relevance')
              }}&nbsp;
              <span v-if="sort === 'relevance'">&checkmark;</span></b-dropdown-item-button>
          </b-dropdown>
        </b-col>
      </b-row>

      <b-row v-show="selectedDocumentsHome.length" id="action-selected-documents">
        <b-col>
          <b-button id="select-all-documents" variant="outline-primary" title="Select all documents displayed"
                    @click="$store.commit('selectDocuments', docs)">
            {{ $t('Select all') }}
          </b-button>
        </b-col>
        <b-col cols="8" class="text-right">
          <span class="text-muted d-none d-sm-inline">{{ $t('{0} documents:', [selectedDocumentsHome.length]) }}</span>
          <b-button id="move-documents" variant="primary" v-b-modal="'modal-move-documents'" title="Move to folder">
            <font-awesome-icon icon="folder-open" class="d-sm-none"/>
            <span class="d-none d-sm-inline">{{ $t('Move') }}</span>
          </b-button>
          <b-button id="delete-documents" variant="danger" v-b-modal="'modal-delete-documents'"
                    title="Delete documents">
            <font-awesome-icon icon="trash" class="d-sm-none"/>
            <span class="d-none d-sm-inline">{{ $t('Delete') }}</span>
          </b-button>
          <b-button id="unselect-all-documents" @click="$store.commit('unselectAllDocuments')"
                    title="Unselect documents">
            <font-awesome-icon icon="window-close" class="d-sm-none"/>
            <span class="d-none d-sm-inline">{{ $t('Cancel') }}</span>
          </b-button>
        </b-col>
      </b-row>

      <b-row class="my-3" id="documents-list">
        <b-col v-if="docsLoading">
          <b-spinner class="mx-auto loader" id="documents-list-loader"
                     label="Loading..."></b-spinner>
        </b-col>
        <b-col v-else-if="docs.length">
          <b-row tag="section">
            <FTLDocument v-for="doc in docs" :key="doc.pid" :doc="doc" @event-open-doc="navigateToDocument"/>
          </b-row>
        </b-col>
<<<<<<< HEAD
        <b-col v-else class="text-center">{{ $t('No document yet') }}</b-col>
=======
        <b-col v-else class="text-center">{{ this.$_('No result found') }}</b-col>
>>>>>>> 53f4446e
      </b-row>

      <b-row v-if="moreDocs" align-h="center" class="my-3">
        <b-col>
          <b-button id="more-documents" block variant="secondary" @click.prevent="loadMoreDocuments">
            <b-spinner class="loader" :class="{'d-none': !moreDocsLoading}" small></b-spinner>
<<<<<<< HEAD
            <span :class="{'d-none': moreDocsLoading}">{{ $t('Show more documents') }}</span>
=======
            <span :class="{'d-none': moreDocsLoading}">{{ this.$_('Show more documents (%s remaining)', [count - docs.length]) }}</span>
>>>>>>> 53f4446e
          </b-button>
        </b-col>
      </b-row>

      <b-row v-else-if="count > 0" class="my-3">
        <b-col>
          <p class="text-center">{{ this.$_('No more search results')}}</p>
        </b-col>
      </b-row>

      <!-- Pdf viewer popup -->
      <FTLDocumentPanel v-if="docPid" :pid="docPid" :search="currentSearch"
                        @event-document-panel-closed="documentClosed"
                        @event-document-moved="documentDeleted"
                        @event-document-deleted="documentDeleted"/>

      <!-- For batch action move document -->
      <FTLMoveDocuments
        v-if="selectedDocumentsHome.length > 0"
        id="modal-move-documents"
        :docs="selectedDocumentsHome"
        @event-document-moved="documentDeleted"/>

      <FTLDeleteDocuments
        v-if="selectedDocumentsHome.length > 0"
        :docs="selectedDocumentsHome"
        @event-document-deleted="documentDeleted"/>
    </b-col>
  </main>
</template>

<i18n>
  fr:
    Refresh documents list: Rafraichir la liste des documents
    Create new folder: Créer un nouveau dossier
    Sort: Trier
    Recent first: Récents en premier
    Older first: Anciens en premier
    Relevance: Pertinence
    A-Z: A-Z
    Z-A: Z-A
    Select all: Tout sélectionner
    "{0} documents:": "{0} documents:"
    No document yet: Aucun document
    Show more documents: Afficher plus de documents
    Could not open this folder.: Impossible d'ouvrir ce dossier.
</i18n>

<script>
  // @ is an alias to /src
  import {mapState} from 'vuex'
  import HomeBase from "@/views/HomeBase";
  import FTLDocumentPanel from "@/components/FTLDocumentPanel";
  import FTLDeleteDocuments from "@/components/FTLDeleteDocuments";
  import FTLMoveDocuments from "@/components/FTLMoveDocuments";
  import FTLDocument from "@/components/FTLDocument";
  import FTLUpload from "@/components/FTLUpload";

  export default {
    name: 'home-search',
    extends: HomeBase,

    components: {
      FTLDocumentPanel,
      FTLDeleteDocuments,
      FTLMoveDocuments,
      FTLDocument,
      FTLUpload
    },

    props: ['searchQuery'],

    data() {
      return {
        sort: "relevance",

        // Documents list
        currentSearch: ""
      }
    },

    mounted() {
      if (this.searchQuery) {
        // search docs
        this.refreshDocumentWithSearch(this.searchQuery);
      } else {
        // all docs
        this.updateDocuments();
      }
    },

    watch: {
      searchQuery: function (newVal, oldVal) {
        if (newVal !== oldVal) {
          this.refreshDocumentWithSearch(newVal);
        }
      },
      sort: function (newVal, oldVal) {
        if (newVal !== oldVal) {
          this.updateDocuments();
        }
      }
    },

    computed: {
      ...mapState(['selectedDocumentsHome']) // generate computed for vuex getters
    },

    methods: {
      refreshDocumentWithSearch: function (text) {
        this.currentSearch = text;
        this.sort = "relevance"; // reset sort to relevance for new search
        this.updateDocuments();
      },

      updateDocuments: function () {
        let queryString = {};

        if (this.currentSearch !== null && this.currentSearch !== "") {
          queryString['search'] = this.currentSearch;
        }

        return this._updateDocuments(queryString);
      }
    }
  }
</script>

<style scoped lang="scss">
  #documents-list-loader {
    width: 3em;
    height: 3em;
    display: block;
  }

  #folders-list button, #action-selected-documents button, #action-selected-documents span {
    margin-left: 0 !important;
    margin-right: 0.5rem !important;

    &:last-child {
      margin-right: 0 !important;
    }
  }

  #action-selected-documents {
    position: sticky;
    top: 72px;
    animation: slide-down 0.1s linear;
    z-index: calc(#{$zindex-sticky} - 1); // to be under header dropdown menu (mobile)
    background: $light;
    padding-top: 0.5rem;
    padding-bottom: 0.5rem;
    margin-top: -0.5rem;
    margin-bottom: -0.5rem;
  }

  @include media-breakpoint-up(sm) {
    #action-selected-documents {
      top: 56px;
    }
  }

  #documents-count{
    position: relative;
    top: 0.5em;
  }

  .stop-spin {
    animation: unspin 0.5s 1 ease-out;
  }
</style>

<style lang="scss">
  #documents-sort {
    float: right;
    margin-right: 0 !important;

    .btn {
      padding-right: 0 !important;
      border-right: none !important;
    }
  }
</style><|MERGE_RESOLUTION|>--- conflicted
+++ resolved
@@ -20,7 +20,7 @@
                                :title="$t('Refresh documents list')"/>
           </b-button>
 
-          <span v-if="count>0" id="documents-count" class="text-muted">{{this.$_('%s results found', [count])}}</span>
+          <span v-if="count>0" id="documents-count" class="text-muted">{{ $t('{0} results found', [count]) }}</span>
 
           <b-dropdown id="documents-sort" right variant="link" class="m-1 text-decoration-none">
             <template slot="button-content">
@@ -84,29 +84,21 @@
             <FTLDocument v-for="doc in docs" :key="doc.pid" :doc="doc" @event-open-doc="navigateToDocument"/>
           </b-row>
         </b-col>
-<<<<<<< HEAD
-        <b-col v-else class="text-center">{{ $t('No document yet') }}</b-col>
-=======
-        <b-col v-else class="text-center">{{ this.$_('No result found') }}</b-col>
->>>>>>> 53f4446e
+        <b-col v-else class="text-center">{{ $t('No result found') }}</b-col>
       </b-row>
 
       <b-row v-if="moreDocs" align-h="center" class="my-3">
         <b-col>
           <b-button id="more-documents" block variant="secondary" @click.prevent="loadMoreDocuments">
             <b-spinner class="loader" :class="{'d-none': !moreDocsLoading}" small></b-spinner>
-<<<<<<< HEAD
-            <span :class="{'d-none': moreDocsLoading}">{{ $t('Show more documents') }}</span>
-=======
-            <span :class="{'d-none': moreDocsLoading}">{{ this.$_('Show more documents (%s remaining)', [count - docs.length]) }}</span>
->>>>>>> 53f4446e
+            <span :class="{'d-none': moreDocsLoading}">{{ $t('Show more documents ({0} remaining)', [count - docs.length]) }}</span>
           </b-button>
         </b-col>
       </b-row>
 
       <b-row v-else-if="count > 0" class="my-3">
         <b-col>
-          <p class="text-center">{{ this.$_('No more search results')}}</p>
+          <p class="text-center">{{ $t('No more search results') }}</p>
         </b-col>
       </b-row>
 
@@ -143,8 +135,10 @@
     Z-A: Z-A
     Select all: Tout sélectionner
     "{0} documents:": "{0} documents:"
-    No document yet: Aucun document
-    Show more documents: Afficher plus de documents
+    "{0} results found": "{0} résultats"
+    No result found: Aucun résultat
+    Show more documents ({0} remaining): Afficher plus de documents ({0} restants)
+    No more search results: Plus aucun résultat à afficher
     Could not open this folder.: Impossible d'ouvrir ce dossier.
 </i18n>
 
