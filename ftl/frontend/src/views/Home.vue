--- conflicted
+++ resolved
@@ -1,10 +1,6 @@
 <!--
   - Copyright (c) 2021 Exotic Matter SAS. All rights reserved.
-<<<<<<< HEAD
   - Licensed under the Business Source License. See LICENSE in the project root for license information.
-=======
-  - Licensed under the Business Source License. See LICENSE at project root for more information.
->>>>>>> 2344cb62
   -->
 
 <template>
