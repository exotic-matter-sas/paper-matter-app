<template>
  <main class="flex-grow">
    <b-col>
      <b-row class="my-3">
        <b-col>
          <FTLUpload :currentFolder="getCurrentFolder" @event-new-upload="updateDocuments"/>
        </b-col>
      </b-row>

      <b-row class="my-3" id="breadcrumb" no-gutter>
        <b-col>
          <b-breadcrumb class="m-0" :items="breadcrumb"/>
        </b-col>
      </b-row>

      <b-row class="my-3" id="folders-list">
        <b-col>
          <b-button id="refresh-documents" :disabled="docsLoading" variant="primary" class="m-1" @click="refreshAll">
            <font-awesome-icon icon="sync" :spin="docsLoading" :class="{ 'stop-spin':!docsLoading }"
                               :title="$_('Refresh documents list')"/>
          </b-button>
          <b-button id="create-folder" class="m-1" variant="primary" v-b-modal="'modal-new-folder'">
            <font-awesome-icon icon="folder-plus" :title="$_('Create new folder')"/>
          </b-button>
          <b-button variant="primary" class="m-1" :disabled="!previousLevels.length"
                    @click="changeToPreviousFolder">
            <font-awesome-icon icon="level-up-alt"/>
          </b-button>
          <FTLFolder v-for="folder in folders" :key="folder.id" :folder="folder"
                     @event-change-folder="navigateToFolder"/>
        </b-col>
      </b-row>

      <b-row class="my-3" id="documents-list">
        <b-col v-if="docsLoading">
          <b-spinner class="mx-auto" id="documents-list-loader"
                     label="Loading..."></b-spinner>
        </b-col>
        <b-col v-else-if="docs.length">
          <b-row tag="section">
            <FTLDocument v-for="doc in docs" :key="doc.pid" :doc="doc" @event-delete-doc="documentDeleted"
                         @event-open-doc="navigateToDocument"/>
          </b-row>
        </b-col>
        <b-col v-else class="text-center">{{ this.$_('No document yet') }}</b-col>
      </b-row>

      <b-row v-if="moreDocs" align-h="center" class="my-3">
        <b-col>
          <b-button id="more-documents" block variant="secondary" @click.prevent="loadMoreDocuments">
            <b-spinner class="loader" :class="{'d-none': !moreDocsLoading}" small></b-spinner>
            <span :class="{'d-none': moreDocsLoading}">{{ this.$_('Load more') }}</span>
          </b-button>
        </b-col>
      </b-row>

      <!-- Pdf viewer popup -->
      <b-modal id="document-viewer"
               hide-footer
               centered
               @hidden="closeDocument">
        <template slot="modal-title">
          <span>{{ currentOpenDoc.title }}</span>
          <span>
            <b-button id="rename-document" variant="link" v-b-modal="'modal-rename-document'">
              <font-awesome-icon icon="edit" :title="$_('Rename document')"/>
            </b-button>
          </span>
        </template>
        <b-container class="h-100">
          <b-row class="h-100">
            <b-col md="8">
              <div class="h-100 embed-responsive doc-pdf ">
                <iframe v-if="currentOpenDoc.pid" class="embed-responsive-item"
                        :src="`/assets/pdfjs/web/viewer.html?file=/app/uploads/` + currentOpenDoc.pid + `#search=` + currentSearch">
                </iframe>
              </div>
            </b-col>
            <b-col md="4" class="d-none d-md-block">
              <b-row>BBB</b-row>
              <b-row>CCC</b-row>
              <b-row>
                <b-col>
                  <b-button id="move-document" variant="secondary" v-b-modal="'modal-move-document'">Move</b-button>
                </b-col>
              </b-row>
            </b-col>
          </b-row>
        </b-container>
      </b-modal>

      <FTLNewFolder
        :parent="getCurrentFolder"
        @event-folder-created="folderCreated"/>

      <FTLMoveDocument
        :doc="currentOpenDoc"
<<<<<<< HEAD
        @event-document-moved="updateDocuments"/>

      <FTLRenameDocument
        v-if="currentOpenDoc.pid"
        :doc="currentOpenDoc"
        @event-document-renamed="documentRenamed"/>
=======
        @event-document-moved="documentDeleted"/>
>>>>>>> 51a6b26e
    </b-col>
  </main>
</template>

<script>
  // @ is an alias to /src
  import FTLFolder from '@/components/FTLFolder.vue';
  import FTLDocument from '@/components/FTLDocument';
  import FTLUpload from '@/components/FTLUpload';
  import FTLNewFolder from "@/components/FTLNewFolder";
  import FTLThumbnailGenMixin from "@/components/FTLThumbnailGenMixin";
  import FTLMoveDocument from "@/components/FTLMoveDocument";
  import FTLRenameDocument from "@/components/FTLRenameDocument";
  import axios from 'axios';
  import qs from 'qs';

  export default {
    name: 'home',
    mixins: [FTLThumbnailGenMixin],

    components: {
      FTLMoveDocument,
      FTLRenameDocument,
      FTLNewFolder,
      FTLFolder,
      FTLDocument,
      FTLUpload
    },

    props: ['searchQuery', 'doc', 'folder'],

    data() {
      return {
        // Documents list
        docs: [],
        docPid: null,
        docModal: false,
        lastRefresh: Date.now(),
        currentSearch: "",
        docsLoading: false,
        moreDocsLoading: false,
        moreDocs: null,

        // Folders list and breadcrumb
        folders: [],
        previousLevels: [],

        // PDF viewer
        currentOpenDoc: {},
        publicPath: process.env.BASE_URL
      }
    },

    mounted() {
      if (this.doc) {
        // Open document directly from loading an URL with document
        this.openDocument(this.doc);
      }

      if (this.folder) {
        // Open folder directly from loading an URL with folder (don't reset URL if opening a document)
        this.updateFoldersPath(this.folder);
      } else {
        // Or just show the current folders
        this.refreshFolders();

        if (this.searchQuery) {
          // search docs
          this.refreshDocumentWithSearch(this.searchQuery);
        } else {
          // all docs
          this.updateDocuments();
        }
      }
    },

    watch: {
      searchQuery: function (newVal, oldVal) {
        if (newVal !== oldVal) {
          this.refreshDocumentWithSearch(newVal);
        }
      },
      doc: function (newVal, oldVal) {
        if (newVal === undefined) {
          this.docModal = false;
        } else {
          if (newVal !== oldVal) {
            this.openDocument(newVal);
          }
        }
      },
      folder: function (newVal, oldVal) {
        if (this.$route.name === 'home') {
          // Coming back to home so clear everything and reload from root folder
          this.changeFolder();
        } else if (this.$route.name === 'home-folder') {
          // This is navigation between folders
          if (newVal !== oldVal) {
            this.updateFoldersPath(newVal, true);
          }
        } else if (this.$route.name === 'home-search') {
          // Do something? Nothing for now
        }
      }
    },

    computed: {
      lastRefreshFormatted: function () {
        return new Date(this.lastRefresh);
      },

      getCurrentFolder: function () {
        if (this.previousLevels.length) {
          return this.previousLevels[this.previousLevels.length - 1];
        } else {
          return null;
        }
      },

      breadcrumb: function () {
        const vi = this;
        let paths = [];

        paths.push({
          text: this.$_('Root'),
          to: {name: 'home'}
        });

        return paths.concat(this.previousLevels.map((e) => {
          return {
            text: e.name,
            to: {
              path: '/home/' + vi.computeFolderUrlPath(e.id)
            }
          }
        }));
      }
    },

    methods: {
      computeFolderUrlPath: function (id = null) {
        if (this.previousLevels.length > 0) {
          let s = this.previousLevels.map(e => e.name);

          if (id) {
            s.push(id);
          } else {
            s.push(this.previousLevels[this.previousLevels.length - 1].id);
          }

          return s.join('/');
        } else {
          return '';
        }
      },

      refreshFolders: function () {
        this.updateFolders(this.getCurrentFolder);
      },

      refreshAll: function () {
        this.refreshFolders();
        this.updateDocuments();
      },

      changeFolder: function (folder = null) {
        this.currentSearch = "";
        if (folder === null) {
          this.previousLevels = [];
        }
        this.updateFolders(folder);
        this.updateDocuments();
      },

      navigateToFolder: function (folder) {
        if (folder) this.previousLevels.push(folder);
        this.currentSearch = "";
        this.$router.push({path: '/home/' + this.computeFolderUrlPath(folder.id)})
      },

      changeToPreviousFolder: function () {
        this.previousLevels.pop(); // Remove current level
        let level = this.getCurrentFolder;

        if (level === null) {
          this.$router.push({name: 'home'});
        } else {
          this.$router.push({path: '/home/' + this.computeFolderUrlPath(level.parent)})
        }
      },

      updateFoldersPath: function (folderId) {
        axios
          .get('/app/api/v1/folders/' + folderId)
          .then(response => {
            this.previousLevels = response.data.paths;
            this.changeFolder(response.data);
            // Allow refresh of the current URL in address bar to take into account folders paths changes
            if (this.docPid) {
              this.$router.push({
                path: '/home/' + this.computeFolderUrlPath(folderId),
                query: {
                  doc: this.docPid
                }
              });
            } else {
              this.$router.push({path: '/home/' + this.computeFolderUrlPath(folderId)});
            }
          })
          .catch(() => {
            this.mixinAlert("Could not open this folder", true);
          });
      },

      navigateToDocument: function (pid) {
        this.$router.push({query: {doc: pid}});
      },

      openDocument: function (pid) {
        const vi = this;

        this.docPid = pid;
        this.docModal = true;

        this.$bvModal.show('document-viewer');

        axios
          .get('/app/api/v1/documents/' + pid)
          .then(response => {
            vi.currentOpenDoc = response.data;

            if (!response.data.thumbnail_available) {
              vi.createThumbnailForDocument(response.data)
                .then(response => {
                  vi.mixinAlert("Thumbnail updated!");
                })
                .catch(error => vi.mixinAlert("Unable to create thumbnail", true));
            }
          })
          .catch(error => {
            vi.mixinAlert("Unable to show document.", true)
          });
      },

      closeDocument: function () {
        this.docModal = false;
        this.docPid = null;
        this.currentOpenDoc = {};
        this.$router.push({path: this.$route.path});
      },

      refreshDocumentWithSearch: function (text) {
        this.currentSearch = text;
        this.updateDocuments();
      },

      clearSearch: function () {
        this.refreshDocumentWithSearch("");
      },

      loadMoreDocuments: function () {
        const vi = this;
        this.moreDocsLoading = true;
        axios
          .get(this.moreDocs)
          .then(response => {
            this.moreDocsLoading = false;
            vi.docs = vi.docs.concat(response.data['results']);
            vi.moreDocs = response.data['next'];
            vi.lastRefresh = Date.now();
          }).catch(error => {
          this.moreDocsLoading = false;
          vi.mixinAlert("Unable to load more document.", true);
        });
      },

      updateDocuments: function () {
        let queryString = {};

        if (this.currentSearch !== null && this.currentSearch !== "") {
          queryString['search'] = this.currentSearch;
        } else {
          if (this.previousLevels.length > 0) {
            queryString['level'] = this.getCurrentFolder.id;
          }
        }

        let strQueryString = '?' + qs.stringify(queryString);

        this.docsLoading = true;

        axios
          .get('/app/api/v1/documents' + strQueryString)
          .then(response => {
            this.docsLoading = false;
            this.docs = response.data['results'];
            this.moreDocs = response.data['next'];
            this.lastRefresh = Date.now();
          }).catch(error => {
          this.docsLoading = false;
          this.mixinAlert("Unable to refresh documents list.", true);
        });
      },

      updateFolders: function (level = null) {
        const vi = this;
        let qs = '';

        // While loading folders, clear folders to avoid showing current sets of folders intermittently
        // vi.folders = [];

        if (level) {
          qs = '?level=' + level.id;
        }

        axios
          .get("/app/api/v1/folders" + qs)
          .then(response => {
            vi.folders = response.data;
          }).catch(error => vi.mixinAlert("Unable to refresh folders list", true));
      },

      folderCreated: function (folder) {
        this.refreshFolders();
      },

<<<<<<< HEAD
      documentRenamed: function (document) {
        this.currentOpenDoc = document;
        this.updateDocuments();
=======
      documentDeleted: function (event) {
        const doc = event.doc;
        const foundIndex = this.docs.findIndex(x => x.pid === doc.pid);
        this.docs.splice(foundIndex, 1);
      },

      documentUpdated: function (event) {
        const doc = event.doc;
        const foundIndex = this.docs.findIndex(x => x.pid === doc.pid);
        this.docs[foundIndex] = doc;
>>>>>>> 51a6b26e
      }
    }
  }
</script>

<style scoped lang="scss">
  @import '../styles/customBootstrap.scss';

  #documents-list-loader {
    width: 3em;
    height: 3em;
    display: block;
  }

  #folders-list button, #folders-list button {
    margin-left: 0 !important;
    margin-right: 0.5rem !important;
  }

  .stop-spin {
    animation: unspin 0.5s 1 ease-out;
  }

  @keyframes unspin {
    to {
      transform: rotate(-0.5turn);
    }
  }
</style><|MERGE_RESOLUTION|>--- conflicted
+++ resolved
@@ -95,16 +95,12 @@
 
       <FTLMoveDocument
         :doc="currentOpenDoc"
-<<<<<<< HEAD
-        @event-document-moved="updateDocuments"/>
+        @event-document-moved="documentDeleted"/>
 
       <FTLRenameDocument
         v-if="currentOpenDoc.pid"
         :doc="currentOpenDoc"
         @event-document-renamed="documentRenamed"/>
-=======
-        @event-document-moved="documentDeleted"/>
->>>>>>> 51a6b26e
     </b-col>
   </main>
 </template>
@@ -431,11 +427,11 @@
         this.refreshFolders();
       },
 
-<<<<<<< HEAD
       documentRenamed: function (document) {
         this.currentOpenDoc = document;
         this.updateDocuments();
-=======
+      },
+
       documentDeleted: function (event) {
         const doc = event.doc;
         const foundIndex = this.docs.findIndex(x => x.pid === doc.pid);
@@ -446,7 +442,6 @@
         const doc = event.doc;
         const foundIndex = this.docs.findIndex(x => x.pid === doc.pid);
         this.docs[foundIndex] = doc;
->>>>>>> 51a6b26e
       }
     }
   }
