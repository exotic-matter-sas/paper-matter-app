--- conflicted
+++ resolved
@@ -116,17 +116,15 @@
         :docs="documentsSelected"
         @event-document-moved="documentDeleted"/>
 
-<<<<<<< HEAD
+      <FTLRenameDocument
+        v-if="currentOpenDoc.pid"
+        :doc="currentOpenDoc"
+        @event-document-renamed="documentUpdated"/>
+
       <FTLDeleteDocuments
         v-if="documentsSelected.length > 0"
         :docs="documentsSelected"
         @event-document-deleted="documentDeleted"/>
-=======
-      <FTLRenameDocument
-        v-if="currentOpenDoc.pid"
-        :doc="currentOpenDoc"
-        @event-document-renamed="documentUpdated"/>
->>>>>>> 221aa593
     </b-col>
   </main>
 </template>
@@ -139,30 +137,19 @@
   import FTLNewFolder from "@/components/FTLNewFolder";
   import FTLDeleteDocuments from "@/components/FTLDeleteDocuments";
   import FTLThumbnailGenMixin from "@/components/FTLThumbnailGenMixin";
-<<<<<<< HEAD
   import FTLMoveDocuments from "@/components/FTLMoveDocuments";
-  import axios from 'axios';
-  import qs from 'qs';
-
-=======
-  import FTLMoveDocument from "@/components/FTLMoveDocument";
   import FTLRenameDocument from "@/components/FTLRenameDocument";
   import axios from 'axios';
   import qs from 'qs';
->>>>>>> 221aa593
 
   export default {
     name: 'home',
     mixins: [FTLThumbnailGenMixin],
 
     components: {
-<<<<<<< HEAD
       FTLDeleteDocuments,
       FTLMoveDocuments,
-=======
-      FTLMoveDocument,
       FTLRenameDocument,
->>>>>>> 221aa593
       FTLNewFolder,
       FTLFolder,
       FTLDocument,
@@ -485,7 +472,7 @@
       },
 
       documentUpdated: function (event) {
-        if (this.currentOpenDoc.pid === event.doc.pid){
+        if (this.currentOpenDoc.pid === event.doc.pid) {
           this.currentOpenDoc = event.doc; // update open doc
         }
         const doc = event.doc;
