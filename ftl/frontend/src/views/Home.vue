--- conflicted
+++ resolved
@@ -1,5 +1,4 @@
 <template>
-<<<<<<< HEAD
   <main>
     <b-col>
       <b-row class="my-3">
@@ -42,6 +41,13 @@
           </section>
         </b-col>
         <b-col v-else class="text-center">{{ this.$_('No document yet') }}</b-col>
+      </b-row>
+
+      <b-row v-if="moreDocs" align-h="center" class="my-3">
+        <b-button id="more-documents" block variant="secondary" @click.prevent="loadMoreDocuments">
+          <b-spinner class="loader" :class="{'d-none': !moreDocsLoading}" small></b-spinner>
+          <span :class="{'d-none': moreDocsLoading}">{{ this.$_('Load more') }}</span>
+        </b-button>
       </b-row>
 
       <!-- Pdf viewer popup -->
@@ -66,120 +72,6 @@
           </b-row>
         </b-container>
       </b-modal>
-=======
-  <div>
-    <section>
-      <b-container>
-        <b-row>
-          <b-col>
-            <FTLUpload :currentFolder="getCurrentFolder" @event-new-upload="updateDocuments"/>
-          </b-col>
-        </b-row>
-        <b-row>
-          <b-col>
-            <b-button id="generate-thumb" variant="primary" class="m-1" @click="generateMissingThumbnail">
-              {{this.$_('Generate missing thumb')}}
-            </b-button>
-            {{ this.$_('Last refresh') }} {{ lastRefreshFormatted }}
-          </b-col>
-        </b-row>
-      </b-container>
-    </section>
-
-    <section>
-      <b-container>
-        <b-row>
-          <b-col class="p-0">
-            <b-breadcrumb class="m-0" :items="breadcrumb"/>
-          </b-col>
-        </b-row>
-      </b-container>
-      <b-container>
-        <b-row>
-          <b-col>
-            <div class="d-flex flex-wrap align-items-center">
-              <b-button id="refresh-documents" :disabled="docsLoading" variant="primary" class="m-1" @click="refreshAll">
-                <font-awesome-icon icon="sync" :spin="docsLoading" :title="$_('Refresh documents list')"/>
-              </b-button>
-              <b-button id="create-folder" class="m-1" variant="primary" v-b-modal="'modal-new-folder'">
-                <font-awesome-icon icon="folder-plus" :title="$_('Create new folder')"/>
-              </b-button>
-              <b-button variant="primary" class="m-1" :disabled="!previousLevels.length"
-                        @click="changeToPreviousFolder">
-                <font-awesome-icon icon="level-up-alt"/>
-              </b-button>
-              <FTLFolder v-for="folder in folders" :key="folder.id" :folder="folder"
-                         @event-change-folder="navigateToFolder"/>
-            </div>
-          </b-col>
-        </b-row>
-      </b-container>
-    </section>
-
-    <section id="documents-list">
-      <b-container>
-        <b-row v-if="docsLoading">
-          <b-col>
-            <b-spinner id="documents-list-loader" style="width: 3rem; height: 3rem;" class="m-5"
-                       label="Loading..."></b-spinner>
-          </b-col>
-        </b-row>
-        <b-row align-h="around" v-else-if="docs.length">
-          <FTLDocument v-for="doc in docs" :key="doc.pid" :doc="doc" @event-delete-doc="updateDocuments"
-                       @event-open-doc="navigateToDocument"/>
-        </b-row>
-        <b-row v-else>
-          <b-col>{{ this.$_('No document yet') }}</b-col>
-        </b-row>
-
-        <b-row v-if="moreDocs" align-h="center" class="my-3">
-          <b-button id="more-documents" block variant="secondary" @click.prevent="loadMoreDocuments">
-            <b-spinner class="loader" :class="{'d-none': !moreDocsLoading}" small></b-spinner>
-            <span :class="{'d-none': moreDocsLoading}">{{ this.$_('Load more') }}</span>
-          </b-button>
-        </b-row>
-      </b-container>
-    </section>
-
-
-    <!-- Pdf viewer popup -->
-    <div v-if="docModal" class="doc-view-modal" :class="{open: docModal}">
-      <b-container>
-        <b-row>
-          <b-col md="10">
-            <span id="document-title">{{ this.$_('Title:') }} {{ currentOpenDoc.title }}</span>
-          </b-col>
-          <b-col>
-            <b-button id="close-document" variant="secondary" @click="closeDocument">{{this.$_('Close')}}</b-button>
-          </b-col>
-        </b-row>
-
-      </b-container>
-      <b-container>
-        <b-row scr>
-          <b-col md="8">
-            <div class="embed-responsive embed-responsive-1by1 doc-pdf ">
-              <iframe v-if="currentOpenDoc.pid" class="embed-responsive-item"
-                      :src="`/assets/pdfjs/web/viewer.html?file=/app/uploads/` + currentOpenDoc.pid + `#search=` + currentSearch">
-              </iframe>
-            </div>
-          </b-col>
-          <b-col>
-            <b-row>AAA</b-row>
-            <b-row>BBB</b-row>
-            <b-row>CCC</b-row>
-          </b-col>
-        </b-row>
-      </b-container>
-      <b-container>
-        <b-row align-h="end">
-          <b-col cols="2">
-            <b-button variant="secondary" @click="closeDocument">{{this.$_('Close')}}</b-button>
-          </b-col>
-        </b-row>
-      </b-container>
-    </div>
->>>>>>> 95035439
 
     <FTLNewFolder
       :parent="getCurrentFolder"
