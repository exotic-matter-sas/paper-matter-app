--- conflicted
+++ resolved
@@ -278,17 +278,15 @@
         } else if (this.$route.name === 'home-search') {
           // Do something? Nothing for now
         }
-<<<<<<< HEAD
-      },
+
+        // Clear the selected documents when moving between folders
+        this.$store.commit("unselectAllDocuments");
+      }
+      ,
       sort: function (newVal, oldVal) {
         if (newVal !== oldVal) {
           this.updateDocuments()
         }
-=======
-
-        // Clear the selected documents when moving between folders
-        this.$store.commit("unselectAllDocuments");
->>>>>>> 57973ba0
       }
     },
 
@@ -539,12 +537,6 @@
       },
 
       documentUpdated: function (event) {
-<<<<<<< HEAD
-        if (this.currentOpenDoc.pid === event.doc.pid) {
-          this.currentOpenDoc = event.doc; // update open doc
-        }
-=======
->>>>>>> 57973ba0
         const doc = event.doc;
 
         if (this.currentOpenDoc.pid === doc.pid) {
@@ -593,7 +585,10 @@
       top: 56px;
     }
   }
-<<<<<<< HEAD
+
+  .stop-spin {
+    animation: unspin 0.5s 1 ease-out;
+  }
 </style>
 
 <style lang="scss">
@@ -606,10 +601,5 @@
       padding-right: 0  !important;
       border-right: none  !important;
     }
-=======
-
-  .stop-spin {
-    animation: unspin 0.5s 1 ease-out;
->>>>>>> 57973ba0
   }
 </style>