<template>
  <div>
    <section>
      <b-container>
        <b-row>
          <b-col>
            <FTLUpload :currentFolder="getCurrentFolder" @event-new-upload="updateDocuments"/>
          </b-col>
        </b-row>
        <b-row>
          <b-col>
            <b-button id="generate-thumb" variant="primary" class="m-1" @click="generateMissingThumbnail">
              {{this.$_('Generate missing thumb')}}
            </b-button>
            <b-button id="refresh-documents" variant="primary" class="m-1" @click="updateDocuments">
              {{this.$_('Refresh documents list')}}
            </b-button>
            {{ this.$_('Last refresh') }} {{ lastRefreshFormatted }}
          </b-col>
        </b-row>
      </b-container>
    </section>

    <section>
      <b-container>
        <b-row>
          <b-button variant="primary" class="m-1" v-if="previousLevels.length"
                    @click="changeToPreviousFolder">
            Up
          </b-button>
          <b-button v-else variant="primary" class="m-1" disabled>Up</b-button>
          <FTLFolder v-for="folder in folders" :key="folder.id" :folder="folder"
                     @event-change-folder="navigateToFolder"/>
          <b-button id="create-folder" class="m-1" variant="outline-primary" size="sm"
                    @click.prevent="newFolderModal = true">
            {{ this.$_('Create new folder') }}
          </b-button>
        </b-row>
      </b-container>
    </section>

    <section id="documents-list">
      <b-container>
        <b-row v-if="docLoading">
          <b-col>
            <b-spinner id="documents-list-loader" style="width: 3rem; height: 3rem;" class="m-5"
                       label="Loading..."></b-spinner>
          </b-col>
        </b-row>
        <b-row align-h="left" v-else-if="docs.length">
          <FTLDocument v-for="doc in docs" :key="doc.pid" :doc="doc" @event-delete-doc="updateDocuments"
                       @event-open-doc="openDocument"/>
        </b-row>
        <b-row v-else>
          <b-col>{{ this.$_('No document yet') }}</b-col>
        </b-row>

        <b-row v-if="moreDocs" align-h="center" class="my-3">
          <b-button block variant="secondary" @click.prevent="loadMoreDocuments">{{ this.$_('Load more') }}</b-button>
        </b-row>
      </b-container>
    </section>


    <!-- Pdf viewer popup -->
    <div v-if="docModal" class="doc-view-modal" :class="{open: docModal}">
      <b-container>
        <b-row>
          <b-col md="10">
            <span id="document-title">{{ this.$_('Title:') }} {{ currentOpenDoc.title }}</span>
          </b-col>
          <b-col>
            <b-button id="close-document" variant="secondary" @click="closeDocument">{{this.$_('Close')}}</b-button>
          </b-col>
        </b-row>

      </b-container>
      <b-container>
        <b-row scr>
          <b-col md="8">
            <div class="embed-responsive embed-responsive-1by1 doc-pdf ">
              <iframe v-if="currentOpenDoc.pid" class="embed-responsive-item"
                      :src="`/assets/pdfjs/web/viewer.html?file=/app/uploads/` + currentOpenDoc.pid + `#search=` + currentSearch">
              </iframe>
            </div>
          </b-col>
          <b-col>
            <b-row>AAA</b-row>
            <b-row>BBB</b-row>
            <b-row>CCC</b-row>
          </b-col>
        </b-row>
      </b-container>
      <b-container>
        <b-row align-h="end">
          <b-col cols="2">
            <b-button variant="secondary" @click="closeDocument">{{this.$_('Close')}}</b-button>
          </b-col>
        </b-row>
      </b-container>
    </div>

    <b-modal v-if="newFolderModal" v-model="newFolderModal" @ok="createNewFolder"
             :ok-disabled="newFolderName === ''"
             :cancel-title="this.$_('Cancel')"
             :ok-title="this.$_('Create')">
      <span slot="modal-title">{{ this.$_('Create a new folder') }}</span>
      <b-container>
        <!-- TODO add current folder name to title -->
        <b-form-group
          id="fieldset-new-folder"
          :description="this.$_('The name of the folder')"
          :label="this.$_('The folder will be created in the current folder.')"
          label-for="new-folder">
          <b-form-input id="new-folder" v-model="newFolderName" trim></b-form-input>
        </b-form-group>
      </b-container>
    </b-modal>
  </div>
</template>

<script>
  // @ is an alias to /src
  import FTLFolder from '@/components/FTLFolder.vue';
  import FTLDocument from '@/components/FTLDocument';
  import FTLUpload from '@/components/FTLUpload';
  import axios from 'axios';
  import qs from 'qs';
  import {createThumbFromUrl} from "@/thumbnailGenerator";
  import {axiosConfig} from "@/constants";

  export default {
    name: 'home',
    components: {
      FTLFolder,
      FTLDocument,
      FTLUpload
    },

    props: ['searchQuery', 'doc', 'paths', 'folder'],

    data() {
      return {
        // Documents list
        docs: [],
        docPid: null,
        docModal: false,
        lastRefresh: Date.now(),
        currentSearch: "",
        docLoading: false,
        moreDocs: null,

        // Folders list and breadcrumb
        folders: [],
        previousLevels: [],

        // Create folder data
        newFolderName: '',
        newFolderModal: false,

        // PDF viewer
        currentOpenDoc: {title: 'loading'},
        publicPath: process.env.BASE_URL
      }
    },

    mounted() {
      if (this.doc) {
        // Open document directly from loading an URL with document
        this.openDocument(this.doc);
      }

      if (this.folder) {
        // Open folder directly from loading an URL with folder (don't reset URL if opening a document)
        this.updateFoldersPath(this.folder);
      } else {
        // Or just show the current folders
        this.refreshFolders();
      }

      if (this.searchQuery) {
        // search docs
        this.refreshDocumentWithSearch(this.searchQuery);
      } else {
        // all docs
        this.updateDocuments();
      }
    },

    watch: {
      searchQuery: function (newVal, oldVal) {
        this.refreshDocumentWithSearch(newVal);
      },
      doc: function (newVal, oldVal) {
        if (newVal === undefined) {
          this.docModal = false;
        } else {
          this.openDocument(newVal);
        }
      },
      folder: function (newVal, oldVal) {
        // Detect navigation in folders
        if (newVal === undefined) {
          // Root folder
          this.changeFolder()
        } else {
          if (newVal !== oldVal) {
            this.updateFoldersPath(newVal, true);
          }
        }
      }
    },

    computed: {
      lastRefreshFormatted: function () {
        return new Date(this.lastRefresh);
      },

      getCurrentFolder: function () {
        if (this.previousLevels.length) {
          return this.previousLevels[this.previousLevels.length - 1];
        } else {
          return null;
        }
      },
    },

    methods: {
      computeFolderUrlPath: function (id = null) {
        if (this.previousLevels.length > 0) {
          let s = this.previousLevels.map(e => e.name);

          if (id) {
            s.push(id);
          } else {
            s.push(this.previousLevels[this.previousLevels.length - 1].id);
          }

          return s.join('/');
        } else {
          return '';
        }
      },

      refreshFolders: function () {
        this.updateFolders(this.getCurrentFolder);
      },

      changeFolder: function (folder = null) {
        this.currentSearch = "";
        if (folder === null) {
          this.previousLevels = [];
        }
        this.updateFolders(folder);
        this.updateDocuments();
      },

      navigateToFolder: function (folder) {
        if (folder) this.previousLevels.push(folder);
        this.$router.push({path: '/home/' + this.computeFolderUrlPath(folder.id)})
      },

      changeToPreviousFolder: function () {
        this.previousLevels.pop(); // Remove current level
        let level = this.getCurrentFolder;
<<<<<<< HEAD
        this.currentSearch = "";
        this.updateFolders(level);
        this.docs = []; // Clear docs when changing folder to avoid display artifact
        this.updateDocuments();
=======

        if (level === null) {
          this.$router.push({name: 'home'});
        } else {
          this.$router.push({path: '/home/' + this.computeFolderUrlPath(level.parent)})
        }
      },

      updateFoldersPath: function (folderId) {
        axios
          .get('/app/api/v1/folders/' + folderId)
          .then(response => {
            this.previousLevels = response.data.paths;
            this.changeFolder(response.data);
            // Allow refresh of the current URL in address bar to take into account folders paths changes
            if (this.docPid) {
              this.$router.push({
                path: '/home/' + this.computeFolderUrlPath(folderId),
                query: {
                  doc: this.docPid
                }
              });
            } else {
              this.$router.push({path: '/home/' + this.computeFolderUrlPath(folderId)});
            }
          })
          .catch(() => {
            this.mixinAlert("Could not open this folder", true);
          });
>>>>>>> 60a202ec
      },

      openDocument: function (pid) {
        const vi = this;

        this.docPid = pid;
        this.docModal = true;

        axios
          .get('/app/api/v1/documents/' + pid)
          .then(response => {
            vi.currentOpenDoc = response.data;

            if (!response.data.thumbnail_available) {
              vi.createThumbnailForDocument(response.data);
            }
            vi.$router.push({path: '/home/' + vi.computeFolderUrlPath(), query: {doc: pid}});
          })
          .catch(error => {
            vi.mixinAlert("Unable to show document.", true)
          });
      },

      closeDocument: function () {
        this.docModal = false;
        this.docPid = null;
        this.$router.push({path: '/home/' + this.computeFolderUrlPath()});
      },

      createThumbnailForDocument: async function (doc, updateDocuments = true) {
        const vi = this;
        let thumb64;

        try {
          thumb64 = await createThumbFromUrl('/app/uploads/' + doc.pid);
        } catch (e) {
          vi.mixinAlert("Unable to update thumbnail", true);
          return;
        }

        let jsonData = {'thumbnail_binary': thumb64};

        axios.patch('/app/api/v1/documents/' + doc.pid, jsonData, axiosConfig)
          .then(response => {
            vi.mixinAlert("Thumbnail updated!");
            if (updateDocuments) {
              vi.updateDocuments();
            }
          }).catch(error => vi.mixinAlert("Unable to update thumbnail", true));
      },

      refreshDocumentWithSearch: function (text) {
        this.currentSearch = text;
        this.updateDocuments();
      },

      clearSearch: function () {
        this.refreshDocumentWithSearch("");
      },

      loadMoreDocuments: function () {
        const vi = this;
        axios
          .get(this.moreDocs)
          .then(response => {
            vi.docs = vi.docs.concat(response.data['results']);
            vi.moreDocs = response.data['next'];
            vi.lastRefresh = Date.now();
          }).catch(error => {
          vi.mixinAlert("Unable to refresh documents list.", true);
        });
      },

      updateDocuments: function () {
        const vi = this;
        let queryString = {};

        if (vi.previousLevels.length > 0) {
          queryString['level'] = this.getCurrentFolder.id;
        }

        if (vi.currentSearch !== null && vi.currentSearch !== "") {
          queryString['search'] = vi.currentSearch;
        }

        let strQueryString = '?' + qs.stringify(queryString);

        this.docLoading = true;

        axios
          .get('/app/api/v1/documents/' + strQueryString)
          .then(response => {
            this.docLoading = false;
            vi.docs = response.data['results'];
            vi.moreDocs = response.data['next'];
            vi.lastRefresh = Date.now();
          }).catch(error => {
          this.docLoading = false;
          vi.mixinAlert("Unable to refresh documents list.", true);
        });
      },

      updateFolders: function (level = null) {
        const vi = this;
        let qs = '';

        // While loading folders, clear folders to avoid showing current sets of folders intermittently
        // vi.folders = [];

        if (level) {
          qs = '?level=' + level.id;
        }

        axios
          .get("/app/api/v1/folders/" + qs)
          .then(response => {
            vi.folders = response.data;
          }).catch(error => vi.mixinAlert("Unable to refresh folders list", true));
      },

      createNewFolder: function () {
        const vi = this;
        let parent = null;

        if (vi.previousLevels.length > 0) {
          parent = vi.previousLevels[vi.previousLevels.length - 1].id;
        }

        let postBody = {name: vi.newFolderName, parent: parent};

        axios
          .post("/app/api/v1/folders/", postBody, axiosConfig)
          .then(() => {
            // TODO flash the new folder when just created
            vi.mixinAlert(vi.$_("Folder %s created", [vi.newFolderName]));
            vi.newFolderName = '';
            vi.refreshFolders();
          }).catch(error => vi.mixinAlert("Unable to create new folder.", true));
      },

      generateMissingThumbnail: function () {
        const vi = this;
        vi.mixinAlert("Updating thumbnail");

        axios.get("/app/api/v1/documents?flat=true")
          .then(async response => {
            let documents = response.data;

            while (documents !== null && documents.results.length > 0) {
              for (const doc of documents.results) {
                if (doc['thumbnail_available'] === false) {
                  await vi.createThumbnailForDocument(doc, false);
                }
              }

              if (documents.next == null) {
                documents = null;
              } else {
                let resp = await axios.get(documents.next);
                documents = await resp.data;
              }
            }
          })
          .catch(error => {
            vi.mixinAlert("An error occurred while updating thumbnail", true)
          })
          .then(() => {
            vi.mixinAlert("Finished updating thumbnail");
          });
      }
    }
  }
</script>

<style scoped>
  /* PDF.js viewer custom css */
  .doc-view-modal {
    display: none;
    height: 100%;
    left: 0;
    position: fixed;
    top: 0;
    width: 100%;
    background: white;
    z-index: 1000;
    padding: 20px;
  }

  .doc-view-modal {
    display: flex;
    flex-direction: column;
  }

  .doc-pdf {
    padding-top: 100%;
  }
</style><|MERGE_RESOLUTION|>--- conflicted
+++ resolved
@@ -47,7 +47,7 @@
                        label="Loading..."></b-spinner>
           </b-col>
         </b-row>
-        <b-row align-h="left" v-else-if="docs.length">
+        <b-row align-h="around" v-else-if="docs.length">
           <FTLDocument v-for="doc in docs" :key="doc.pid" :doc="doc" @event-delete-doc="updateDocuments"
                        @event-open-doc="openDocument"/>
         </b-row>
@@ -263,12 +263,6 @@
       changeToPreviousFolder: function () {
         this.previousLevels.pop(); // Remove current level
         let level = this.getCurrentFolder;
-<<<<<<< HEAD
-        this.currentSearch = "";
-        this.updateFolders(level);
-        this.docs = []; // Clear docs when changing folder to avoid display artifact
-        this.updateDocuments();
-=======
 
         if (level === null) {
           this.$router.push({name: 'home'});
@@ -298,7 +292,6 @@
           .catch(() => {
             this.mixinAlert("Could not open this folder", true);
           });
->>>>>>> 60a202ec
       },
 
       openDocument: function (pid) {
