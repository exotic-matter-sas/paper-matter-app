<template>
  <div>
    <section>
      <b-container>
        <b-row>
          <b-col>
            <FTLUpload :currentFolder="getCurrentFolder" @event-new-upload="updateDocuments"/>
          </b-col>
        </b-row>
        <b-row>
          <b-col>
<<<<<<< HEAD
            <b-button id="refresh-documents" variant="primary" class="m-1" @click="updateDocuments">
              {{this.$_('Refresh documents list')}}
=======
            <b-button id="generate-thumb" variant="primary" class="m-1" @click="generateMissingThumbnail">
              {{this.$_('Generate missing thumb')}}
>>>>>>> 678c7aa1
            </b-button>
            {{ this.$_('Last refresh') }} {{ lastRefreshFormatted }}
          </b-col>
        </b-row>
      </b-container>
    </section>

    <section>
      <b-container>
        <b-row>
          <b-col class="p-0">
            <b-breadcrumb class="m-0" :items="breadcrumb"/>
          </b-col>
        </b-row>
      </b-container>
      <b-container>
        <b-row>
          <b-col>
            <div class="d-flex flex-wrap align-items-center">
              <b-button id="refresh-documents" :disabled="docLoading" variant="primary" class="m-1" @click="refreshAll">
                <font-awesome-icon icon="sync" :spin="docLoading" :title="$_('Refresh documents list')"/>
              </b-button>
              <b-button id="create-folder" class="m-1" variant="primary" v-b-modal="'modal-new-folder'">
                <font-awesome-icon icon="folder-plus" :title="$_('Create new folder')"/>
              </b-button>
              <b-button variant="primary" class="m-1" :disabled="!previousLevels.length"
                        @click="changeToPreviousFolder">
                <font-awesome-icon icon="level-up-alt"/>
              </b-button>
              <FTLFolder v-for="folder in folders" :key="folder.id" :folder="folder"
                         @event-change-folder="navigateToFolder"/>
            </div>
          </b-col>
        </b-row>
      </b-container>
    </section>

    <section id="documents-list">
      <b-container>
        <b-row v-if="docLoading">
          <b-col>
            <b-spinner id="documents-list-loader" style="width: 3rem; height: 3rem;" class="m-5"
                       label="Loading..."></b-spinner>
          </b-col>
        </b-row>
        <b-row align-h="around" v-else-if="docs.length">
          <FTLDocument v-for="doc in docs" :key="doc.pid" :doc="doc" @event-delete-doc="updateDocuments"
                       @event-open-doc="navigateToDocument"/>
        </b-row>
        <b-row v-else>
          <b-col>{{ this.$_('No document yet') }}</b-col>
        </b-row>
      </b-container>
    </section>


    <!-- Pdf viewer popup -->
    <div v-if="docModal" class="doc-view-modal" :class="{open: docModal}">
      <b-container>
        <b-row>
          <b-col md="10">
            <span id="document-title">{{ this.$_('Title:') }} {{ currentOpenDoc.title }}</span>
          </b-col>
          <b-col>
            <b-button id="close-document" variant="secondary" @click="closeDocument">{{this.$_('Close')}}</b-button>
          </b-col>
        </b-row>

      </b-container>
      <b-container>
        <b-row scr>
          <b-col md="8">
            <div class="embed-responsive embed-responsive-1by1 doc-pdf ">
              <iframe v-if="currentOpenDoc.pid" class="embed-responsive-item"
                      :src="`/assets/pdfjs/web/viewer.html?file=/app/uploads/` + currentOpenDoc.pid + `#search=` + currentSearch">
              </iframe>
            </div>
          </b-col>
          <b-col>
            <b-row>AAA</b-row>
            <b-row>BBB</b-row>
            <b-row>CCC</b-row>
          </b-col>
        </b-row>
      </b-container>
      <b-container>
        <b-row align-h="end">
          <b-col cols="2">
            <b-button variant="secondary" @click="closeDocument">{{this.$_('Close')}}</b-button>
          </b-col>
        </b-row>
      </b-container>
    </div>

    <FTLNewFolder
      :parent="getCurrentFolder"
      @event-folder-created="folderCreated"/>
  </div>
</template>

<script>
  // @ is an alias to /src
  import FTLFolder from '@/components/FTLFolder.vue';
  import FTLDocument from '@/components/FTLDocument';
  import FTLUpload from '@/components/FTLUpload';
  import FTLNewFolder from "@/components/FTLNewFolder";
  import axios from 'axios';
  import qs from 'qs';
  import {createThumbFromUrl} from "@/thumbnailGenerator";
  import {axiosConfig} from "@/constants";

  export default {
    name: 'home',
    components: {
      FTLNewFolder,
      FTLFolder,
      FTLDocument,
      FTLUpload
    },

    props: ['searchQuery', 'doc', 'paths', 'folder'],

    data() {
      return {
        // Documents list
        docs: [],
        docPid: null,
        docModal: false,
        lastRefresh: Date.now(),
        currentSearch: "",
        docLoading: false,

        // Folders list and breadcrumb
        folders: [],
        previousLevels: [],

        // PDF viewer
        currentOpenDoc: {},
        publicPath: process.env.BASE_URL
      }
    },

    mounted() {
      if (this.doc) {
        // Open document directly from loading an URL with document
        this.openDocument(this.doc);
      }

      if (this.folder) {
        // Open folder directly from loading an URL with folder (don't reset URL if opening a document)
        this.updateFoldersPath(this.folder);
      } else {
        // Or just show the current folders
        this.refreshFolders();
      }

      if (this.searchQuery) {
        // search docs
        this.refreshDocumentWithSearch(this.searchQuery);
      } else {
        // all docs
        this.updateDocuments();
      }
    },

    watch: {
      searchQuery: function (newVal, oldVal) {
        if (newVal !== oldVal) {
          this.refreshDocumentWithSearch(newVal);
        }
      },
      doc: function (newVal, oldVal) {
        if (newVal === undefined) {
          this.docModal = false;
        } else {
          if (newVal !== oldVal) {
            this.openDocument(newVal);
          }
        }
      },
      folder: function (newVal, oldVal) {
        // Detect navigation in folders
        if (newVal === undefined) {
          // Root folder
          this.changeFolder()
        } else {
          if (newVal !== oldVal) {
            this.updateFoldersPath(newVal, true);
          }
        }
      }
    },

    computed: {
      lastRefreshFormatted: function () {
        return new Date(this.lastRefresh);
      },

      getCurrentFolder: function () {
        if (this.previousLevels.length) {
          return this.previousLevels[this.previousLevels.length - 1];
        } else {
          return null;
        }
      },

      breadcrumb: function () {
        const vi = this;
        let paths = [];

        paths.push({
          text: this.$_('Root'),
          to: {name: 'home'}
        });

        return paths.concat(this.previousLevels.map((e) => {
          return {
            text: e.name,
            to: {
              path: '/home/' + vi.computeFolderUrlPath(e.id)
            }
          }
        }));
      }
    },

    methods: {
      computeFolderUrlPath: function (id = null) {
        if (this.previousLevels.length > 0) {
          let s = this.previousLevels.map(e => e.name);

          if (id) {
            s.push(id);
          } else {
            s.push(this.previousLevels[this.previousLevels.length - 1].id);
          }

          return s.join('/');
        } else {
          return '';
        }
      },

      refreshFolders: function () {
        this.updateFolders(this.getCurrentFolder);
      },

      refreshAll: function () {
        this.refreshFolders();
        this.updateDocuments();
      },

      changeFolder: function (folder = null) {
        this.currentSearch = "";
        if (folder === null) {
          this.previousLevels = [];
        }
        this.updateFolders(folder);
        this.updateDocuments();
      },

      navigateToFolder: function (folder) {
        if (folder) this.previousLevels.push(folder);
        this.$router.push({path: '/home/' + this.computeFolderUrlPath(folder.id)})
      },

      changeToPreviousFolder: function () {
        this.previousLevels.pop(); // Remove current level
        let level = this.getCurrentFolder;

        if (level === null) {
          this.$router.push({name: 'home'});
        } else {
          this.$router.push({path: '/home/' + this.computeFolderUrlPath(level.parent)})
        }
      },

      updateFoldersPath: function (folderId) {
        axios
          .get('/app/api/v1/folders/' + folderId)
          .then(response => {
            this.previousLevels = response.data.paths;
            this.changeFolder(response.data);
            // Allow refresh of the current URL in address bar to take into account folders paths changes
            if (this.docPid) {
              this.$router.push({
                path: '/home/' + this.computeFolderUrlPath(folderId),
                query: {
                  doc: this.docPid
                }
              });
            } else {
              this.$router.push({path: '/home/' + this.computeFolderUrlPath(folderId)});
            }
          })
          .catch(() => {
            this.mixinAlert("Could not open this folder", true);
          });
      },

      navigateToDocument: function (pid) {
        this.$router.push({path: '/home/' + this.computeFolderUrlPath(), query: {doc: pid}});
      },

      openDocument: function (pid) {
        const vi = this;

        this.docPid = pid;
        this.docModal = true;

        axios
          .get('/app/api/v1/documents/' + pid)
          .then(response => {
            vi.currentOpenDoc = response.data;

            if (!response.data.thumbnail_available) {
              vi.createThumbnailForDocument(response.data);
            }
          })
          .catch(error => {
            vi.mixinAlert("Unable to show document.", true)
          });
      },

      closeDocument: function () {
        this.docModal = false;
        this.docPid = null;
        this.currentOpenDoc = {};
        this.$router.push({path: '/home/' + this.computeFolderUrlPath()});
      },

      createThumbnailForDocument: async function (doc, updateDocuments = true) {
        const vi = this;
        let thumb64;

        try {
          thumb64 = await createThumbFromUrl('/app/uploads/' + doc.pid);
        } catch (e) {
          vi.mixinAlert("Unable to update thumbnail", true);
          return;
        }

        let jsonData = {'thumbnail_binary': thumb64};

        axios.patch('/app/api/v1/documents/' + doc.pid, jsonData, axiosConfig)
          .then(response => {
            vi.mixinAlert("Thumbnail updated!");
            if (updateDocuments) {
              vi.updateDocuments();
            }
          }).catch(error => vi.mixinAlert("Unable to update thumbnail", true));
      },

      refreshDocumentWithSearch: function (text) {
        this.currentSearch = text;
        this.updateDocuments();
      },

      clearSearch: function () {
        this.refreshDocumentWithSearch("");
      },

      updateDocuments: function () {
        let queryString = {};

        if (this.previousLevels.length > 0) {
          queryString['level'] = this.getCurrentFolder.id;
        }

        if (this.currentSearch !== null && this.currentSearch !== "") {
          queryString['search'] = this.currentSearch;
        }

        let strQueryString = '?' + qs.stringify(queryString);

        this.docLoading = true;

        axios
          .get('/app/api/v1/documents/' + strQueryString)
          .then(response => {
            this.docLoading = false;
            this.docs = response.data['results'];
            this.lastRefresh = Date.now();
          }).catch(error => {
            this.docLoading = false;
            this.mixinAlert("Unable to refresh documents list.", true);
        });
      },

      updateFolders: function (level = null) {
        const vi = this;
        let qs = '';

        // While loading folders, clear folders to avoid showing current sets of folders intermittently
        // vi.folders = [];

        if (level) {
          qs = '?level=' + level.id;
        }

        axios
          .get("/app/api/v1/folders/" + qs)
          .then(response => {
            vi.folders = response.data;
          }).catch(error => vi.mixinAlert("Unable to refresh folders list", true));
      },

<<<<<<< HEAD
      createNewFolder: function () {
        const vi = this;
        let parent = null;

        if (vi.previousLevels.length > 0) {
          parent = vi.previousLevels[vi.previousLevels.length - 1].id;
        }

        let postBody = {name: vi.newFolderName, parent: parent};

        axios
          .post("/app/api/v1/folders/", postBody, axiosConfig)
          .then(() => {
            // TODO flash the new folder when just created
            vi.mixinAlert(vi.$_("Folder %s created", [vi.newFolderName]));
            vi.newFolderName = '';
            vi.refreshFolders();
          }).catch(error => vi.mixinAlert("Unable to create new folder.", true));
=======
      folderCreated: function (folder) {
        this.refreshFolders();
      },

      generateMissingThumbnail: function () {
        const vi = this;
        vi.mixinAlert("Updating thumbnail");

        axios.get("/app/api/v1/documents?flat=true")
          .then(async response => {
            let documents = response.data;

            while (documents !== null && documents.results.length > 0) {
              for (const doc of documents.results) {
                if (doc['thumbnail_available'] === false) {
                  await vi.createThumbnailForDocument(doc, false);
                }
              }

              if (documents.next == null) {
                documents = null;
              } else {
                let resp = await axios.get(documents.next);
                documents = await resp.data;
              }
            }
          })
          .catch(error => {
            vi.mixinAlert("An error occurred while updating thumbnail", true)
          })
          .then(() => {
            vi.mixinAlert("Finished updating thumbnail");
          });
>>>>>>> 678c7aa1
      }
    }
  }
</script>

<style scoped>
  /* PDF.js viewer custom css */
  .doc-view-modal {
    display: none;
    height: 100%;
    left: 0;
    position: fixed;
    top: 0;
    width: 100%;
    background: white;
    z-index: 1000;
    padding: 20px;
  }

  .doc-view-modal {
    display: flex;
    flex-direction: column;
  }

  .doc-pdf {
    padding-top: 100%;
  }
</style><|MERGE_RESOLUTION|>--- conflicted
+++ resolved
@@ -9,13 +9,8 @@
         </b-row>
         <b-row>
           <b-col>
-<<<<<<< HEAD
             <b-button id="refresh-documents" variant="primary" class="m-1" @click="updateDocuments">
               {{this.$_('Refresh documents list')}}
-=======
-            <b-button id="generate-thumb" variant="primary" class="m-1" @click="generateMissingThumbnail">
-              {{this.$_('Generate missing thumb')}}
->>>>>>> 678c7aa1
             </b-button>
             {{ this.$_('Last refresh') }} {{ lastRefreshFormatted }}
           </b-col>
@@ -423,26 +418,6 @@
           }).catch(error => vi.mixinAlert("Unable to refresh folders list", true));
       },
 
-<<<<<<< HEAD
-      createNewFolder: function () {
-        const vi = this;
-        let parent = null;
-
-        if (vi.previousLevels.length > 0) {
-          parent = vi.previousLevels[vi.previousLevels.length - 1].id;
-        }
-
-        let postBody = {name: vi.newFolderName, parent: parent};
-
-        axios
-          .post("/app/api/v1/folders/", postBody, axiosConfig)
-          .then(() => {
-            // TODO flash the new folder when just created
-            vi.mixinAlert(vi.$_("Folder %s created", [vi.newFolderName]));
-            vi.newFolderName = '';
-            vi.refreshFolders();
-          }).catch(error => vi.mixinAlert("Unable to create new folder.", true));
-=======
       folderCreated: function (folder) {
         this.refreshFolders();
       },
@@ -476,7 +451,6 @@
           .then(() => {
             vi.mixinAlert("Finished updating thumbnail");
           });
->>>>>>> 678c7aa1
       }
     }
   }
