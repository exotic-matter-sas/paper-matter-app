<!--
  - Copyright (c) 2020 Exotic Matter SAS. All rights reserved.
  - Licensed under the BSL License. See LICENSE in the project root for license information.
  -->

<template>
  <main class="flex-grow">
    <b-col>
      <b-row class="my-3">
        <b-col>
          <FTLUpload :currentFolder="getCurrentFolder" @event-new-upload="documentsCreated"/>
        </b-col>
      </b-row>

      <b-row class="my-3" id="breadcrumb" no-gutter>
        <b-col>
          <b-breadcrumb class="breadcrumb-ftl m-0" :items="breadcrumb"/>
        </b-col>
      </b-row>

      <b-row v-show="!selectedDocumentsHome.length" class="mt-3" id="folders-list">
        <b-col>
          <b-button id="refresh-documents" :disabled="docsLoading" variant="primary" @click="refreshAll">
            <font-awesome-icon icon="sync" :spin="docsLoading" :class="{ 'stop-spin':!docsLoading }"
                               :title="$t('Refresh documents list')"/>
          </b-button>
          <b-button id="create-folder" variant="primary" v-b-modal="'modal-new-folder'">
            <font-awesome-icon icon="folder-plus" :title="$t('Create new folder')"/>
          </b-button>
          <b-button variant="primary" :disabled="!previousLevels.length"
                    @click="changeToPreviousFolder">
            <font-awesome-icon icon="level-up-alt"/>
          </b-button>
          <FTLFolder v-for="folder in folders" :key="folder.id" :folder="folder"
                     @event-change-folder="navigateToFolder"/>

          <b-dropdown id="documents-sort" right variant="link" class="m-1 text-decoration-none">
            <template slot="button-content">
              <font-awesome-icon icon="sort"/>
              {{ $t('Sort') }}
              <span v-if="sort === 'az'">({{ $t('A-Z') }})</span>
              <span v-else-if="sort === 'za'">({{ $t('Z-A') }})</span>
              <span v-else-if="sort === 'recent'">({{ $t('Recent first') }})</span>
              <span v-else-if="sort === 'older'">({{ $t('Older first') }})</span>
            </template>
            <b-dropdown-item-button id="az-sort" href="#" @click.prevent="sort = 'az'">{{ $t('A-Z') }}&nbsp;
              <span v-if="sort === 'az'">&checkmark;</span></b-dropdown-item-button>
            <b-dropdown-item-button id="za-sort" href="#" @click.prevent="sort = 'za'">{{ $t('Z-A') }}&nbsp;
              <span v-if="sort === 'za'">&checkmark;</span></b-dropdown-item-button>
            <b-dropdown-divider/>
            <b-dropdown-item-button id="recent-sort" href="#" @click.prevent="sort = 'recent'">{{ $t('Recent first') }}&nbsp;
              <span v-if="sort === 'recent'">&checkmark;</span></b-dropdown-item-button>
            <b-dropdown-item-button id="older-sort" href="#" @click.prevent="sort = 'older'">{{ $t('Older first') }}&nbsp;
              <span v-if="sort === 'older'">&checkmark;</span></b-dropdown-item-button>
          </b-dropdown>
        </b-col>
      </b-row>

      <b-row v-show="selectedDocumentsHome.length" class="mb-3" id="action-selected-documents">
        <b-col>
          <b-button id="select-all-documents" variant="outline-primary" title="Select all documents displayed"
                    @click="$store.commit('selectDocuments', docs)">
            {{ $t('Select all') }}
          </b-button>
        </b-col>
        <b-col cols="8" class="text-right">
<<<<<<< HEAD
          <span class="text-muted d-none d-sm-inline">{{ $t('{0} documents:', [selectedDocumentsHome.length]) }}</span>
=======
          <span
            class="text-muted d-none d-sm-inline">{{ $_('%s documents selected', [selectedDocumentsHome.length]) }}</span>
>>>>>>> 53f4446e
          <b-button id="unselect-all-documents" @click="$store.commit('unselectAllDocuments')"
                    title="Unselect documents">
            <font-awesome-icon icon="window-close" class="d-sm-none"/>
            <span class="d-none d-sm-inline">{{ $t('Cancel') }}</span>
          </b-button>
          <b-button id="move-documents" variant="primary" v-b-modal="'modal-move-documents'" title="Move to folder">
            <font-awesome-icon icon="folder-open" class="d-sm-none"/>
            <span class="d-none d-sm-inline">{{ $t('Move') }}</span>
          </b-button>
          <b-button id="delete-documents" variant="danger" v-b-modal="'modal-delete-documents'"
                    title="Delete documents">
            <font-awesome-icon icon="trash" class="d-sm-none"/>
            <span class="d-none d-sm-inline">{{ $t('Delete') }}</span>
          </b-button>
        </b-col>
      </b-row>

      <b-row class="mt-2 mb-3" id="documents-list">
        <b-col v-if="docsLoading">
          <b-spinner class="mx-auto loader" id="documents-list-loader" label="Loading..."></b-spinner>
        </b-col>
        <b-col v-else-if="docs.length">
          <b-row tag="section">
            <FTLDocument v-for="doc in docs" :key="doc.pid" :doc="doc" @event-open-doc="navigateToDocument"/>
          </b-row>
        </b-col>
        <b-col v-else class="text-center">{{ $t('No document yet') }}</b-col>
      </b-row>

      <b-row v-if="moreDocs" align-h="center" class="my-3">
        <b-col>
          <b-button id="more-documents" block variant="secondary" @click.prevent="loadMoreDocuments">
            <b-spinner class="loader" :class="{'d-none': !moreDocsLoading}" small></b-spinner>
<<<<<<< HEAD
            <span :class="{'d-none': moreDocsLoading}">{{ $t('Show more documents') }}</span>
=======
            <span :class="{'d-none': moreDocsLoading}">
              {{ this.$_('Show more documents (%s remaining)', [count - docs.length, count]) }}
            </span>
>>>>>>> 53f4446e
          </b-button>
        </b-col>
      </b-row>

      <b-row v-else-if="count > 0" class="my-3">
        <b-col>
          <p class="text-center">{{ this.$_('No more documents in this folder')}}</p>
        </b-col>
      </b-row>

      <!-- Pdf viewer popup -->
      <FTLDocumentPanel v-if="docPid" :pid="docPid"
                        @event-document-panel-closed="documentClosed"
                        @event-document-moved="documentDeleted"
                        @event-document-deleted="documentDeleted"/>

      <FTLNewFolder
        :parent="getCurrentFolder"
        @event-folder-created="folderCreated"/>

      <!-- For batch action move document -->
      <FTLMoveDocuments
        v-if="selectedDocumentsHome.length > 0"
        id="modal-move-documents"
        :docs="selectedDocumentsHome"
        @event-document-moved="documentDeleted"/>

      <FTLDeleteDocuments
        v-if="selectedDocumentsHome.length > 0"
        :docs="selectedDocumentsHome"
        @event-document-deleted="documentDeleted"/>
    </b-col>
  </main>
</template>

<i18n>
  fr:
    Refresh documents list: Rafraichir la liste des documents
    Create new folder: Créer un nouveau dossier
    Sort: Trier
    Recent first: Récents en premier
    Older first: Anciens en premier
    A-Z: A-Z
    Z-A: Z-A
    Select all: Tout sélectionner
    "{0} documents:": "{0} documents:"
    No document yet: Aucun document
    Show more documents: Afficher plus de documents
    Could not open this folder.: Impossible d'ouvrir ce dossier.
</i18n>
<script>
  // @ is an alias to /src
  import {mapState} from 'vuex'
  import HomeBase from "@/views/HomeBase";
  import FTLFolder from '@/components/FTLFolder.vue';
  import FTLNewFolder from "@/components/FTLNewFolder";
  import FTLDocumentPanel from "@/components/FTLDocumentPanel";
  import FTLDeleteDocuments from "@/components/FTLDeleteDocuments";
  import FTLMoveDocuments from "@/components/FTLMoveDocuments";
  import FTLDocument from "@/components/FTLDocument";
  import FTLUpload from "@/components/FTLUpload";
  import axios from 'axios';

  export default {
    name: 'home',
    extends: HomeBase,

    components: {
      FTLNewFolder,
      FTLFolder,
      FTLDocumentPanel,
      FTLDeleteDocuments,
      FTLMoveDocuments,
      FTLDocument,
      FTLUpload
    },

    props: ['folder'],

    data() {
      return {
        sort: 'recent',

        // Folders list and breadcrumb
        folders: [],
        previousLevels: [],
      }
    },

    mounted() {
      this.sort = String(this.sortHome); // copy value for sortHome mutations not to call sort watcher

      if (this.folder) {
        // Open folder directly from loading an URL with folder (don't reset URL if opening a document)
        this.updateFoldersPath(this.folder);
      } else {
        // Or just show the current folders
        this.refreshFolders();
        this.updateDocuments();
      }
    },

    watch: {
      folder: function (newVal, oldVal) {
        if (this.$route.name === 'home') {
          // Coming back to home so clear everything and reload from root folder
          this.changeFolder();
        } else if (this.$route.name === 'home-folder') {
          // This is navigation between folders
          if (newVal !== oldVal) {
            this.updateFoldersPath(newVal);
          }
        }

        // Clear the selected documents when moving between folders
        this.$store.commit("unselectAllDocuments");
      },
      sort: function (newVal, oldVal) {
        if (newVal !== oldVal) {
          this.updateDocuments();
          this.$store.commit("changeSortHome", newVal);
        }
      }
    },

    computed: {
      getCurrentFolder: function () {
        if (this.previousLevels.length) {
          return this.previousLevels[this.previousLevels.length - 1];
        } else {
          return null;
        }
      },

      breadcrumb: function () {
        const vi = this;
        let paths = [];

        paths.push({
          text: this.$t('Root'),
          to: {name: 'home'}
        });

        paths = paths.concat(this.previousLevels.map((e) => {
          return {
            text: e.name,
            to: {
              path: '/home/' + vi.computeFolderUrlPath(e.id)
            }
          }
        }));

        // Add total documents count after current folder name
        paths[paths.length - 1].text = `${paths[paths.length - 1].text} (${this.count})`;

        return paths
      },
      ...mapState(['selectedDocumentsHome', 'sortHome']) // generate vuex computed getter
    },

    methods: {
      computeFolderUrlPath: function (id = null) {
        if (this.previousLevels.length > 0) {
          let s = this.previousLevels.map(e => e.name);

          if (id) {
            s.push(id);
          } else {
            s.push(this.previousLevels[this.previousLevels.length - 1].id);
          }

          return s.join('/');
        } else {
          return '';
        }
      },

      refreshFolders: function () {
        this.updateFolders(this.getCurrentFolder);
      },

      refreshAll: function () {
        this.refreshFolders();
        this.updateDocuments();
      },

      changeFolder: function (folder = null) {
        if (folder === null) {
          this.previousLevels = [];
        }
        this.updateFolders(folder);
        this.updateDocuments();
      },

      navigateToFolder: function (folder) {
        if (folder) this.previousLevels.push(folder);
        this.$router.push({path: '/home/' + this.computeFolderUrlPath(folder.id)})
      },

      changeToPreviousFolder: function () {
        this.previousLevels.pop(); // Remove current level
        let level = this.getCurrentFolder;

        if (level === null) {
          this.$router.push({name: 'home'});
        } else {
          this.$router.push({path: '/home/' + this.computeFolderUrlPath(level.parent)})
        }
      },

      updateFoldersPath: function (folderId) {
        axios
          .get('/app/api/v1/folders/' + folderId)
          .then(response => {
            this.previousLevels = response.data.paths;
            this.changeFolder(response.data);
            // Allow refresh of the current URL in address bar to take into account folders paths changes
            if (this.docPid) {
              this.$router
                .push({
                  path: '/home/' + this.computeFolderUrlPath(folderId),
                  query: {
                    doc: this.docPid
                  }
                }, () => {
                });
            } else {
              this.$router.push({path: '/home/' + this.computeFolderUrlPath(folderId)}, () => {
              });
            }
          })
          .catch((error) => {
            this.mixinAlert(this.$t("Could not open this folder."), true);
          });
      },

      updateDocuments: function () {
        let queryString = {};

        if (this.previousLevels.length > 0) {
          queryString['level'] = this.getCurrentFolder.id;
        }

        return this._updateDocuments(queryString);
      },

      updateFolders: function (level = null) {
        const vi = this;
        let qs = '';

        if (level) {
          qs = '?level=' + level.id;
        }

        axios
          .get("/app/api/v1/folders" + qs)
          .then(response => {
            vi.folders = response.data;
          }).catch(error => vi.mixinAlert("Unable to refresh folders list", true));
      },

      folderCreated: function (folder) {
        this.refreshFolders();
      }
    }
  }
</script>

<style scoped lang="scss">
  #documents-list-loader {
    width: 3em;
    height: 3em;
    display: block;
  }

  #folders-list button {
    margin-left: 0 !important;
    margin-right: 0.5rem !important;
    margin-bottom: 0.5rem !important;
  }

  #action-selected-documents button, #action-selected-documents span {
    margin-left: 0 !important;
    margin-right: 0.5rem !important;

    &:last-child {
      margin-right: 0 !important;
    }
  }

  #action-selected-documents {
    position: sticky;
    top: 72px;
    animation: slide-down 0.1s linear;
    z-index: calc(#{$zindex-sticky} - 1); // to be under header dropdown menu (mobile)
    background: $light;
  }

  @include media-breakpoint-up(sm) {
    #action-selected-documents {
      top: 56px;
    }
  }

  .stop-spin {
    animation: unspin 0.5s 1 ease-out;
  }
</style>

<style lang="scss">
  #documents-sort {
    float: right;
    margin-top: 0 !important;
    margin-right: 0 !important;

    .btn {
      padding-right: 0 !important;
      border-right: none !important;
    }
  }
</style><|MERGE_RESOLUTION|>--- conflicted
+++ resolved
@@ -64,12 +64,8 @@
           </b-button>
         </b-col>
         <b-col cols="8" class="text-right">
-<<<<<<< HEAD
-          <span class="text-muted d-none d-sm-inline">{{ $t('{0} documents:', [selectedDocumentsHome.length]) }}</span>
-=======
           <span
-            class="text-muted d-none d-sm-inline">{{ $_('%s documents selected', [selectedDocumentsHome.length]) }}</span>
->>>>>>> 53f4446e
+            class="text-muted d-none d-sm-inline">{{ $t('{0} documents:', [selectedDocumentsHome.length]) }}</span>
           <b-button id="unselect-all-documents" @click="$store.commit('unselectAllDocuments')"
                     title="Unselect documents">
             <font-awesome-icon icon="window-close" class="d-sm-none"/>
@@ -103,20 +99,16 @@
         <b-col>
           <b-button id="more-documents" block variant="secondary" @click.prevent="loadMoreDocuments">
             <b-spinner class="loader" :class="{'d-none': !moreDocsLoading}" small></b-spinner>
-<<<<<<< HEAD
-            <span :class="{'d-none': moreDocsLoading}">{{ $t('Show more documents') }}</span>
-=======
             <span :class="{'d-none': moreDocsLoading}">
-              {{ this.$_('Show more documents (%s remaining)', [count - docs.length, count]) }}
+              {{ $t('Show more documents ({0} remaining)', [count - docs.length, count]) }}
             </span>
->>>>>>> 53f4446e
           </b-button>
         </b-col>
       </b-row>
 
       <b-row v-else-if="count > 0" class="my-3">
         <b-col>
-          <p class="text-center">{{ this.$_('No more documents in this folder')}}</p>
+          <p class="text-center">{{ $t('No more documents in this folder') }}</p>
         </b-col>
       </b-row>
 
@@ -157,7 +149,8 @@
     Select all: Tout sélectionner
     "{0} documents:": "{0} documents:"
     No document yet: Aucun document
-    Show more documents: Afficher plus de documents
+    Show more documents ({0} remaining): Afficher plus de documents ({0} restants)
+    No more documents in this folder: Aucun document restant à afficher.
     Could not open this folder.: Impossible d'ouvrir ce dossier.
 </i18n>
 <script>
