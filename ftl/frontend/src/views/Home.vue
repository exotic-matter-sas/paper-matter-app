<!--
  - Copyright (c) 2020 Exotic Matter SAS. All rights reserved.
  - Licensed under the BSL License. See LICENSE in the project root for license information.
  -->

<template>
  <main class="flex-grow">
    <b-col>
      <b-row class="my-3">
        <b-col>
          <FTLUpload
            :currentFolder="getCurrentFolder"
            @event-new-upload="documentsCreatedExtended"
          />
        </b-col>
      </b-row>

      <b-row class="my-3" id="breadcrumb" no-gutter>
        <b-col>
          <b-breadcrumb class="breadcrumb-ftl m-0">
            <FTLBreadcrumbFolder
              v-for="(item, index) in breadcrumb"
              :key="item.id"
              :id="item.id"
              :text="item.text"
              :to="item.to"
              :active="index === breadcrumb.length - 1"
              :folder="{ id: item.id, name: item.text }"
              @event-document-moved="documentDeleted"
            />
          </b-breadcrumb>
        </b-col>
      </b-row>

      <b-row
        v-show="!selectedDocumentsHome.length"
        class="mt-3"
        id="folders-list"
      >
        <b-col>
          <b-button
            id="refresh-documents"
            :disabled="docsLoading"
            variant="primary"
            @click="refreshAll"
          >
            <font-awesome-icon
              icon="sync"
              :spin="docsLoading"
              :class="{ 'stop-spin': !docsLoading }"
              :title="$t('Refresh documents list')"
            />
          </b-button>
          <b-button
            id="create-folder"
            variant="primary"
            v-b-modal="'modal-new-folder'"
          >
            <font-awesome-icon
              icon="folder-plus"
              :title="$t('Create new folder')"
            />
          </b-button>
          <b-button
            variant="primary"
            :disabled="!previousLevels.length"
            @click="changeToPreviousFolder"
          >
            <font-awesome-icon icon="level-up-alt" />
          </b-button>
          <FTLFolder
            v-for="folder in folders"
            :key="folder.id"
            :folder="folder"
            @event-change-folder="navigateToFolder"
            @event-document-moved="documentDeleted"
          />

          <b-dropdown
            id="documents-sort"
            right
            variant="link"
            class="m-1 text-decoration-none"
          >
            <template slot="button-content">
              <font-awesome-icon icon="sort" />
              {{ $t("Sort") }}
              <span v-if="sort === 'az'">({{ $t("A-Z") }})</span>
              <span v-else-if="sort === 'za'">({{ $t("Z-A") }})</span>
              <span v-else-if="sort === 'recent'"
                >({{ $t("Recent first") }})</span
              >
              <span v-else-if="sort === 'older'"
                >({{ $t("Older first") }})</span
              >
            </template>
            <b-dropdown-item-button
              id="az-sort"
              href="#"
              @click.prevent="sort = 'az'"
              >{{ $t("A-Z") }}&nbsp;
              <span v-if="sort === 'az'"
                >&checkmark;</span
              ></b-dropdown-item-button
            >
            <b-dropdown-item-button
              id="za-sort"
              href="#"
              @click.prevent="sort = 'za'"
              >{{ $t("Z-A") }}&nbsp;
              <span v-if="sort === 'za'"
                >&checkmark;</span
              ></b-dropdown-item-button
            >
            <b-dropdown-divider />
            <b-dropdown-item-button
              id="recent-sort"
              href="#"
              @click.prevent="sort = 'recent'"
              >{{ $t("Recent first") }}&nbsp;
              <span v-if="sort === 'recent'"
                >&checkmark;</span
              ></b-dropdown-item-button
            >
            <b-dropdown-item-button
              id="older-sort"
              href="#"
              @click.prevent="sort = 'older'"
              >{{ $t("Older first") }}&nbsp;
              <span v-if="sort === 'older'"
                >&checkmark;</span
              ></b-dropdown-item-button
            >
          </b-dropdown>
        </b-col>
      </b-row>

      <b-row
        v-show="selectedDocumentsHome.length"
        class="mb-3"
        id="action-selected-documents"
      >
        <b-col>
          <b-button
            id="select-all-documents"
            variant="outline-primary"
            :title="$t('Select all documents displayed')"
            @click="$store.commit('selectDocuments', docs)"
          >
            {{ $t("Select all") }}
          </b-button>
        </b-col>
        <b-col cols="8" class="text-right">
          <span class="text-muted d-none d-sm-inline">{{
            $tc("| 1 document: | {n} documents:", selectedDocumentsHome.length)
          }}</span>
          <b-button
            id="unselect-all-documents"
            @click="$store.commit('unselectAllDocuments')"
            :title="$t('Deselect all documents')"
          >
            <font-awesome-icon icon="window-close" class="d-sm-none" />
            <span class="d-none d-sm-inline">{{ $t("Cancel") }}</span>
          </b-button>
          <b-button
            id="move-documents"
            variant="primary"
            v-b-modal="'modal-move-documents'"
            :title="$t('Move to folder')"
          >
            <font-awesome-icon icon="folder-open" class="d-sm-none" />
            <span class="d-none d-sm-inline">{{ $t("Move") }}</span>
          </b-button>
          <b-button
            id="delete-documents"
            variant="danger"
            v-b-modal="'modal-delete-documents'"
            :title="$t('Delete documents')"
          >
            <font-awesome-icon icon="trash" class="d-sm-none" />
            <span class="d-none d-sm-inline">{{ $t("Delete") }}</span>
          </b-button>
        </b-col>
      </b-row>

      <b-row class="mt-2 mb-3" id="documents-list">
        <b-col v-if="docsLoading">
          <b-spinner
            class="mx-auto loader"
            id="documents-list-loader"
            label="Loading..."
          ></b-spinner>
        </b-col>
        <b-col v-else-if="docs.length">
          <b-row tag="section">
            <FTLDocument
              v-for="doc in docs"
              :key="doc.pid"
              :doc="doc"
              @event-open-doc="navigateToDocument"
              @event-rename-doc="renameDoc"
            />
          </b-row>
        </b-col>
        <b-col v-else class="text-center">{{ $t("No document yet") }}</b-col>
      </b-row>

      <b-row v-if="moreDocs" align-h="center" class="my-3">
        <b-col>
          <b-button
            id="more-documents"
            block
            variant="secondary"
            @click.prevent="loadMoreDocuments"
          >
            <b-spinner
              class="loader"
              :class="{ 'd-none': !moreDocsLoading }"
              small
            ></b-spinner>
            <span :class="{ 'd-none': moreDocsLoading }">
              {{
                $tc(
                  "| Show more documents (1 remaining) | Show more documents ({n} remaining)",
                  count - docs.length
                )
              }}
            </span>
          </b-button>
        </b-col>
      </b-row>

      <!-- Pdf viewer popup -->
      <FTLDocumentPanel
        v-if="docPid"
        :pid="docPid"
        @event-document-panel-closed="documentClosed"
        @event-document-moved="documentDeleted"
        @event-document-deleted="documentDeleted"
      />

      <FTLNewFolder
        :parent="getCurrentFolder"
        @event-folder-created="folderCreated"
      />

      <!-- For batch action move document -->
      <FTLMoveDocuments
        v-if="selectedDocumentsHome.length > 0"
        id="modal-move-documents"
        :docs="selectedDocumentsHome"
        @event-document-moved="documentDeleted"
      />

      <FTLDeleteDocuments
        v-if="selectedDocumentsHome.length > 0"
        :docs="selectedDocumentsHome"
        @event-document-deleted="documentDeleted"
      />

      <FTLRenameDocument
        :doc="currentRenameDoc"
        id="modal-rename-document-home"
        @event-document-renamed="documentUpdated"
      />
    </b-col>
  </main>
</template>

<i18n>
  fr:
    Refresh documents list: Rafraichir la liste des documents
    Create new folder: Créer un nouveau dossier
    Sort: Trier
    Recent first: Récents en premier
    Older first: Anciens en premier
    A-Z: A-Z
    Z-A: Z-A
    Select all: Tout sélectionner
    "| 1 document: | {n} documents:": "| 1 document : | {n} documents :"
    No document yet: Aucun document
    "| Show more documents (1 remaining) | Show more documents ({n} remaining)": "| Afficher plus de documents (1 restant) | Afficher plus de documents ({n} restants)"
    Could not open this folder.: Impossible d'ouvrir ce dossier.
    Select all documents displayed: Sélectionner tous les documents affichés
    Deselect all documents: Désélectionner tous les documents
    Move to folder: Déplacer vers le dossier
    Delete documents: Supprimer les documents
    Unable to refresh folders list: Erreur lors du chargement de la liste des dossiers
</i18n>

<script>
<<<<<<< HEAD
  // @ is an alias to /src
  import {mapState} from 'vuex'
  import HomeBase from "@/views/HomeBase";
  import FTLFolder from '@/components/FTLFolder.vue';
  import FTLNewFolder from "@/components/FTLNewFolder";
  import FTLDocumentPanel from "@/components/FTLDocumentPanel";
  import FTLDeleteDocuments from "@/components/FTLDeleteDocuments";
  import FTLMoveDocuments from "@/components/FTLMoveDocuments";
  import FTLDocument from "@/components/FTLDocument";
  import FTLUpload from "@/components/FTLUpload";
  import axios from 'axios';
  import Driver from 'driver.js';

  export default {
    name: 'home',
    extends: HomeBase,

    components: {
      FTLNewFolder,
      FTLFolder,
      FTLDocumentPanel,
      FTLDeleteDocuments,
      FTLMoveDocuments,
      FTLDocument,
      FTLUpload
    },

    props: ['folder'],
=======
// @ is an alias to /src
import { mapState } from "vuex";
import HomeBase from "@/views/HomeBase";
import FTLFolder from "@/components/FTLFolder.vue";
import FTLNewFolder from "@/components/FTLNewFolder";
import FTLDocumentPanel from "@/components/FTLDocumentPanel";
import FTLDeleteDocuments from "@/components/FTLDeleteDocuments";
import FTLMoveDocuments from "@/components/FTLMoveDocuments";
import FTLDocument from "@/components/FTLDocument";
import FTLUpload from "@/components/FTLUpload";
import FTLRenameDocument from "@/components/FTLRenameDocument";
import FTLBreadcrumbFolder from "@/components/FTLBreadcrumbFolder";
import axios from "axios";

export default {
  name: "home",
  extends: HomeBase,

  components: {
    FTLNewFolder,
    FTLFolder,
    FTLDocumentPanel,
    FTLDeleteDocuments,
    FTLMoveDocuments,
    FTLDocument,
    FTLUpload,
    FTLRenameDocument,
    FTLBreadcrumbFolder,
  },

  props: ["folder"],

  data() {
    return {
      sort: "recent",

      // Folders list and breadcrumb
      folders: [],
      previousLevels: [],
    };
  },

  mounted() {
    this.sort = String(this.sortHome); // copy value for sortHome mutations not to call sort watcher

    if (this.folder) {
      // Open folder directly from loading an URL with folder (don't reset URL if opening a document)
      this.updateFoldersPath(this.folder);
    } else {
      // Or just show the current folders
      this.refreshFolders();
      this.updateDocuments();
    }
>>>>>>> 96a75517

    // Clear the selected documents
    this.$store.commit("unselectAllDocuments");
  },

  watch: {
    folder: function (newVal, oldVal) {
      if (this.$route.name === "home") {
        // Coming back to home so clear everything and reload from root folder
        this.changeFolder();
      } else if (this.$route.name === "home-folder") {
        // This is navigation between folders
        if (newVal !== oldVal) {
          this.updateFoldersPath(newVal);
        }
      }

      // Clear the selected documents when moving between folders
      this.$store.commit("unselectAllDocuments");
    },
    sort: function (newVal, oldVal) {
      if (newVal !== oldVal) {
        this.updateDocuments();
        this.$store.commit("changeSortHome", newVal);
      }
    },
  },

  computed: {
    getCurrentFolder: function () {
      if (this.previousLevels.length) {
        return this.previousLevels[this.previousLevels.length - 1];
      } else {
        return null;
      }
<<<<<<< HEAD

      // Clear the selected documents
      this.$store.commit("unselectAllDocuments");
      this.$nextTick(function () {
        const driver = new Driver({
          animate: false
        });
        driver.highlight({
          element: '#upload-section',
          popover: {
            title: 'Title for the Popover',
            description: 'Description for it',
          }
        });
      });
=======
>>>>>>> 96a75517
    },

    breadcrumb: function () {
      const vi = this;
      let paths = [];

      paths.push({
        id: null,
        text: this.$t("Root"),
        to: { name: "home" },
      });

      paths = paths.concat(
        this.previousLevels.map((e) => {
          return {
            id: e.id,
            text: e.name,
            to: {
              path: "/home/" + vi.computeFolderUrlPath(e.id),
            },
          };
        })
      );

      // Add total documents count after current folder name
      paths[paths.length - 1].text =
        this.count > 0
          ? `${paths[paths.length - 1].text} (${this.count})`
          : `${paths[paths.length - 1].text}`;

      return paths;
    },
    ...mapState(["selectedDocumentsHome", "sortHome"]), // generate vuex computed getter
  },

  methods: {
    computeFolderUrlPath: function (id = null) {
      if (this.previousLevels.length > 0) {
        let s = this.previousLevels.map((e) => e.name);

        if (id) {
          s.push(id);
        } else {
          s.push(this.previousLevels[this.previousLevels.length - 1].id);
        }

        return s.join("/");
      } else {
        return "";
      }
    },

    refreshFolders: function () {
      this.updateFolders(this.getCurrentFolder);
    },

    refreshAll: function () {
      this.refreshFolders();
      this.updateDocuments();
    },

    changeFolder: function (folder = null) {
      if (folder === null) {
        this.previousLevels = [];
      }
      this.updateFolders(folder);
      this.updateDocuments();
    },

    navigateToFolder: function (folder) {
      if (folder) this.previousLevels.push(folder);
      this.$router.push({
        path: "/home/" + this.computeFolderUrlPath(folder.id),
      });
    },

    changeToPreviousFolder: function () {
      this.previousLevels.pop(); // Remove current level
      let level = this.getCurrentFolder;

      if (level === null) {
        this.$router.push({ name: "home" });
      } else {
        this.$router.push({
          path: "/home/" + this.computeFolderUrlPath(level.parent),
        });
      }
    },

    updateFoldersPath: function (folderId) {
      axios
        .get("/app/api/v1/folders/" + folderId)
        .then((response) => {
          this.previousLevels = response.data.paths;
          this.changeFolder(response.data);
          // Allow refresh of the current URL in address bar to take into account folders paths changes
          if (this.docPid) {
            this.$router.push(
              {
                path: "/home/" + this.computeFolderUrlPath(folderId),
                query: {
                  doc: this.docPid,
                },
              },
              () => {}
            );
          } else {
            this.$router.push(
              {
                path: "/home/" + this.computeFolderUrlPath(folderId),
              },
              () => {}
            );
          }
        })
        .catch((error) => {
          this.mixinAlert(this.$t("Could not open this folder."), true);
        });
    },

    documentsCreatedExtended: function (event) {
      const doc = event.doc;
      // Only add document to interface if we are in the same folder, this should allow the user to navigate while uploading
      if (this.folder) {
        if (parseInt(this.folder, 10) === doc.ftl_folder) {
          this.documentsCreated(event);
        }
      } else {
        if (!doc.ftl_folder) {
          // In root folder and document has no folder
          this.documentsCreated(event);
        }
      }
    },

    updateDocuments: function () {
      let queryString = {};

      if (this.previousLevels.length > 0) {
        queryString["level"] = this.getCurrentFolder.id;
      }

      return this._updateDocuments(queryString);
    },

    updateFolders: function (level = null) {
      const vi = this;
      let qs = "";

      if (level) {
        if ("has_descendant" in level && level.has_descendant === false) {
          // Avoid doing an API request when we know there are no descendant
          vi.folders = [];
          return;
        }

        qs = "?level=" + level.id;
      }

      axios
        .get("/app/api/v1/folders" + qs)
        .then((response) => {
          vi.folders = response.data;
        })
        .catch((error) =>
          vi.mixinAlert(this.$t("Unable to refresh folders list"), true)
        );
    },

    folderCreated: function (folder) {
      this.refreshFolders();
    },
  },
};
</script>

<style scoped lang="scss">
@import "~bootstrap/scss/_functions.scss";
@import "~bootstrap/scss/_variables.scss";
@import "~bootstrap/scss/_mixins.scss";

#documents-list-loader {
  width: 3em;
  height: 3em;
  display: block;
}

#folders-list button {
  margin-left: 0 !important;
  margin-right: 0.5rem !important;
  margin-bottom: 0.5rem !important;
}

#action-selected-documents button,
#action-selected-documents span {
  margin-left: 0 !important;
  margin-right: 0.5rem !important;

  &:last-child {
    margin-right: 0 !important;
  }
}

#action-selected-documents {
  position: sticky;
  top: 72px;
  animation: slide-down 0.1s linear;
  z-index: calc(
    #{$zindex-sticky} - 1
  ); // to be under header dropdown menu (mobile)
  background: $light;
}

@include media-breakpoint-up(sm) {
  #action-selected-documents {
    top: 56px;
  }
}

.stop-spin {
  animation: unspin 0.5s 1 ease-out;
}
</style>

<style lang="scss">
#documents-sort {
  float: right;
  margin-top: 0 !important;
  margin-right: 0 !important;

  .btn {
    padding-right: 0 !important;
    border-right: none !important;
  }
}
</style><|MERGE_RESOLUTION|>--- conflicted
+++ resolved
@@ -289,36 +289,6 @@
 </i18n>
 
 <script>
-<<<<<<< HEAD
-  // @ is an alias to /src
-  import {mapState} from 'vuex'
-  import HomeBase from "@/views/HomeBase";
-  import FTLFolder from '@/components/FTLFolder.vue';
-  import FTLNewFolder from "@/components/FTLNewFolder";
-  import FTLDocumentPanel from "@/components/FTLDocumentPanel";
-  import FTLDeleteDocuments from "@/components/FTLDeleteDocuments";
-  import FTLMoveDocuments from "@/components/FTLMoveDocuments";
-  import FTLDocument from "@/components/FTLDocument";
-  import FTLUpload from "@/components/FTLUpload";
-  import axios from 'axios';
-  import Driver from 'driver.js';
-
-  export default {
-    name: 'home',
-    extends: HomeBase,
-
-    components: {
-      FTLNewFolder,
-      FTLFolder,
-      FTLDocumentPanel,
-      FTLDeleteDocuments,
-      FTLMoveDocuments,
-      FTLDocument,
-      FTLUpload
-    },
-
-    props: ['folder'],
-=======
 // @ is an alias to /src
 import { mapState } from "vuex";
 import HomeBase from "@/views/HomeBase";
@@ -332,6 +302,7 @@
 import FTLRenameDocument from "@/components/FTLRenameDocument";
 import FTLBreadcrumbFolder from "@/components/FTLBreadcrumbFolder";
 import axios from "axios";
+import Driver from "driver.js";
 
 export default {
   name: "home",
@@ -372,10 +343,21 @@
       this.refreshFolders();
       this.updateDocuments();
     }
->>>>>>> 96a75517
 
     // Clear the selected documents
     this.$store.commit("unselectAllDocuments");
+    this.$nextTick(function () {
+      const driver = new Driver({
+        animate: false,
+      });
+      driver.highlight({
+        element: "#upload-section",
+        popover: {
+          title: "Title for the Popover",
+          description: "Description for it",
+        },
+      });
+    });
   },
 
   watch: {
@@ -408,24 +390,6 @@
       } else {
         return null;
       }
-<<<<<<< HEAD
-
-      // Clear the selected documents
-      this.$store.commit("unselectAllDocuments");
-      this.$nextTick(function () {
-        const driver = new Driver({
-          animate: false
-        });
-        driver.highlight({
-          element: '#upload-section',
-          popover: {
-            title: 'Title for the Popover',
-            description: 'Description for it',
-          }
-        });
-      });
-=======
->>>>>>> 96a75517
     },
 
     breadcrumb: function () {
