--- conflicted
+++ resolved
@@ -47,14 +47,13 @@
         </div>
       </div>
       <b-card-body>
-<<<<<<< HEAD
         <div class="d-flex align-items-center">
           <div class="text-truncate">
             <h4
               class="p-1 card-title document-title rounded"
               :class="{ 'doc-rename': rename }"
               :title="doc.title + doc.ext + '\n' + $t('Click to rename')"
-              @click.exact="$emit('event-rename-doc', doc)"
+              @click.exact="openDoc"
               v-b-hover="renameDocument"
             >
               <span>{{ doc.title }}</span>
@@ -72,24 +71,6 @@
             <font-awesome-icon :icon="getIcon" :alt="$t('Download')" />
           </b-button>
         </div>
-=======
-        <b-button
-          class="float-right download-button"
-          variant="secondary"
-          size="sm"
-          :href="`uploads/${doc.pid}/`"
-        >
-          <font-awesome-icon :icon="getIcon" :alt="$t('Download')" />
-        </b-button>
-        <h4
-          class="card-title text-truncate document-title"
-          :title="doc.title + doc.ext"
-          @click.exact="openDoc"
-        >
-          <span>{{ doc.title }}</span>
-          <small>{{ doc.ext }}</small>
-        </h4>
->>>>>>> f960f5b7
       </b-card-body>
       <b-card-footer :title="$moment(doc.created).format('LLLL')">
         <b-form-checkbox
@@ -143,11 +124,8 @@
         "application/vnd.openxmlformats-officedocument.presentationml.presentation":
           "file-powerpoint",
       },
-<<<<<<< HEAD
       rename: false,
-=======
       opened: false,
->>>>>>> f960f5b7
     };
   },
 
