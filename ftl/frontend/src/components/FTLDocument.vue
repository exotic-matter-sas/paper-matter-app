<template>
<<<<<<< HEAD
    <b-col sm="3" :id="doc.pid" class="documentThumbnail">
        <b-row class="text-truncate document-title"><span
            @click="$emit('event-open-doc', doc.pid)">{{ doc.title }}</span></b-row>
=======
    <b-col sm="3" :id="doc.pid" class="document-thumbnail">
        <b-row class="text-truncate document-title"><span @click="$emit('event-open-doc', doc.pid)">{{ doc.title }}</span></b-row>
>>>>>>> 5d8cfb55
        <b-row align-h="center">
            <b-img :src="'https://placeimg.com/150/200/arch?' + doc.pid" class="img-thumbnail" slot="aside"
                   width="128" height="200" blank-color="#abc" @click="$emit('event-open-doc', doc.pid)"/>
        </b-row>
        <b-row>
            <small>{{ getDate }}</small>
        </b-row>
        <b-row align-h="center">Note: {{ doc.note }}</b-row>

        <b-row>
            <b-col>
                <b-button variant="secondary" size="sm" :href="'uploads/' + doc.pid">Download here</b-button>
            </b-col>
            <b-col>
<<<<<<< HEAD
                <b-button class="deleteDocument" variant="danger" size="sm" :disabled="deleting"
                          @click.once="deleteDocument">
=======
                <b-button class="delete-document" variant="danger" size="sm" :disabled="deleting" @click.once="deleteDocument">
>>>>>>> 5d8cfb55
                    <b-spinner :class="{'d-none': !deleting}" small></b-spinner>
                    <span :class="{'d-none': deleting}">!! Delete doc (no warn) !!</span>
                </b-button>
            </b-col>
        </b-row>
    </b-col>
</template>

<script>
    import axios from 'axios'

    export default {
        props: {
            doc: {
                type: Object,
                required: true
            }
        },

        data() {
            return {
                deleting: false
            }
        },

        computed: {
            getDate: function () {
                return new Date(this.doc.created);
            }
        },

        methods: {
            deleteDocument: function () {
                let vi = this;
                vi.deleting = true;

                // Pass CSRF token from cookie to XHR call header (handled by Axios)
                let axiosConfig = {
                    xsrfCookieName: 'csrftoken',
                    xsrfHeaderName: 'X-CSRFToken'
                };

                axios
                    .delete('/app/api/v1/documents/' + this.doc.pid, axiosConfig)
                    .then(() => vi.$emit('event-delete-doc'))
                    .catch(error => alert(error));
            }
        }
    }
</script><|MERGE_RESOLUTION|>--- conflicted
+++ resolved
@@ -1,12 +1,6 @@
 <template>
-<<<<<<< HEAD
-    <b-col sm="3" :id="doc.pid" class="documentThumbnail">
-        <b-row class="text-truncate document-title"><span
-            @click="$emit('event-open-doc', doc.pid)">{{ doc.title }}</span></b-row>
-=======
     <b-col sm="3" :id="doc.pid" class="document-thumbnail">
         <b-row class="text-truncate document-title"><span @click="$emit('event-open-doc', doc.pid)">{{ doc.title }}</span></b-row>
->>>>>>> 5d8cfb55
         <b-row align-h="center">
             <b-img :src="'https://placeimg.com/150/200/arch?' + doc.pid" class="img-thumbnail" slot="aside"
                    width="128" height="200" blank-color="#abc" @click="$emit('event-open-doc', doc.pid)"/>
@@ -21,12 +15,7 @@
                 <b-button variant="secondary" size="sm" :href="'uploads/' + doc.pid">Download here</b-button>
             </b-col>
             <b-col>
-<<<<<<< HEAD
-                <b-button class="deleteDocument" variant="danger" size="sm" :disabled="deleting"
-                          @click.once="deleteDocument">
-=======
                 <b-button class="delete-document" variant="danger" size="sm" :disabled="deleting" @click.once="deleteDocument">
->>>>>>> 5d8cfb55
                     <b-spinner :class="{'d-none': !deleting}" small></b-spinner>
                     <span :class="{'d-none': deleting}">!! Delete doc (no warn) !!</span>
                 </b-button>
