--- conflicted
+++ resolved
@@ -11,13 +11,8 @@
            :style="{'background-image': 'url(' + doc.thumbnail_url + ')'}"
            @click.exact="$emit('event-open-doc', doc.pid)"></div>
       <b-card-body>
-<<<<<<< HEAD
-        <b-button class="float-right" variant="secondary" size="sm" :href="'uploads/' + doc.pid">
+        <b-button class="float-right download-button" variant="secondary" size="sm" :href="'uploads/' + doc.pid">
           <font-awesome-icon icon="file-download" :alt="$t('Download')"/>
-=======
-        <b-button class="float-right download-button" variant="secondary" size="sm" :href="'uploads/' + doc.pid">
-          <font-awesome-icon icon="file-download" :alt="this.$_('Download')"/>
->>>>>>> 805f0777
         </b-button>
         <b-card-title class="text-truncate document-title"
                       @click.exact="$emit('event-open-doc', doc.pid)"
