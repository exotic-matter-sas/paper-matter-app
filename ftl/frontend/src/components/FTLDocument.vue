<template>
<<<<<<< HEAD
  <b-col class="col-12 mb-4 col-sm-6 col-md-4 col-lg-3 col-xl-2 document-thumbnail" :id="doc.pid">
    <div class="card">
      <div class="card-img-top" slot="aside"
           :style="{'background-image': 'url(' + '/app/api/v1/documents/' + doc.pid + '/thumbnail.png' + ')'}"
           @click="$emit('event-open-doc', doc.pid)"></div>
      <b-card-body>
        <b-card-title class="text-truncate document-title" @click="$emit('event-open-doc', doc.pid)">
          {{ doc.title }}
        </b-card-title>
        <b-button variant="secondary" size="sm" :href="'uploads/' + doc.pid">{{this.$_('Download')}}</b-button>
        <b-button class="delete-document" variant="danger" size="sm" :disabled="deleting"
                  @click.once="deleteDocument">
=======
  <b-col sm="3" :id="doc.pid" class="document-thumbnail">
    <b-row align-h="center" class="text-truncate document-title">
      <span @click="openDoc">{{ doc.title }}</span>
    </b-row>
    <b-row align-h="center">
      <b-img thumbnail fluid
             :src="'/app/api/v1/documents/' + doc.pid + '/thumbnail.png'"
             class="img-thumbnail"
             slot="aside"
             blank-color="#abc"
             @click="openDoc"
             onerror="this.src='data:image/png;base64,iVBORw0KGgoAAAANSUhEUgAAAJYAAADICAQAAACgjNDuAAABIElEQVR42u3QAQEAAAgCIP0/ui44ACbQXBhVlixZsmTJkiVLlixZsmTJkiVLlixZsmTJkiVLlixZsmTJkiVLlixZsmTJkiVLlixZsmTJkiVLlixZsmTJkiVLlixZsmTJkiVLlixZsmTJkiVLlixZsmTJkiVLlixZsmTJkiVLlixZsmTJkiVLlixZsmTJkiVLlixZsmTJkiVLlixZsmTJkiVLlixZsmTJkiVLlixZsmTJkiVLlixZsmTJkiVLlixZsmTJkiVLlixZsmTJkiVLlixZsmTJkiVLlixZsmTJkiVLlixZsmTJkiVLlixZsmTJkiVLlixZsmTJkiVLlixZsmTJkiVLlixZsmTJkiVLlixZsmTJkiVLlixZsmTJkiVr9/mzyAFGRN6/AAAAAElFTkSuQmCC\n'"/>
    </b-row>
    <b-row align-h="center">
      <span :title="doc.created">{{ $moment(doc.created).fromNow() }}</span>
    </b-row>
    <!--    <b-row align-h="center">{{this.$_('Note: ')}}{{ doc.note }}</b-row>-->

    <b-row align-h="center">
      <b-col>
        <b-button class="m-1" variant="secondary" size="sm" :href="'uploads/' + doc.pid">
          <font-awesome-icon icon="file-download" :alt="this.$_('Download')"/>
        </b-button>
        <b-button class="delete-document m-1" variant="danger" size="sm" :disabled="deleting"
                  @click="deleteDocument">
>>>>>>> 678c7aa1
          <b-spinner :class="{'d-none': !deleting}" small></b-spinner>
          <span :class="{'d-none': deleting}"><font-awesome-icon icon="trash" :alt="this.$_('Delete')"/></span>
        </b-button>
      </b-card-body>
      <b-card-footer>
        <small class="text-muted">{{ getDate }}</small>
      </b-card-footer>
    </div>
  </b-col>
</template>

<script>
  import axios from 'axios';
  import {axiosConfig} from "../constants";

  export default {
    props: {
      doc: {
        type: Object,
        required: true
      }
    },

    data() {
      return {
        deleting: false
      }
    },

    methods: {
      openDoc: function () {
        this.$emit('event-open-doc', this.doc.pid);
      },

      deleteDocument: function () {
        let vi = this;

        this.deleting = true;
        this.$bvModal.msgBoxConfirm(this.$_('Please confirm that you want to delete the document'), {
          title: this.$_('Deletion of the document'),
          size: 'md',
          buttonSize: 'md',
          okVariant: 'danger',
          okTitle: this.$_('Yes, I want to delete the document'),
          cancelTitle: this.$_('No, cancel'),
          footerClass: 'm-1',
          hideHeaderClose: false,
          centered: true
        })
          .then(value => {
            if (value === true) {
              axios
                .delete('/app/api/v1/documents/' + vi.doc.pid, axiosConfig)
                .then(() => vi.$emit('event-delete-doc'))
                .catch(error => vi.mixinAlert(this.$_('Could not delete document'), true));
            } else {
              vi.deleting = false;
            }
          });
      }
    }
  }
</script>

<style scoped>
<<<<<<< HEAD
  .card-img-top {
    height: 200px;
    box-shadow: inset 0 -10px 30px -30px #0A0A0A;
    background-repeat: no-repeat;
    background-size: cover;
    transition: background-position 1.2s cubic-bezier(.68,-0.55,.27,1.55) 1s,
                box-shadow 1.2s ease-in-out 1s;
    cursor:pointer;
    border-bottom: 1px solid rgba(0, 0, 0, 0.125);
  }

  .card-title{
    cursor: pointer;
  }

  .card-img-top:hover {
    background-position: bottom;
    box-shadow: inset 0 10px 30px -30px #0A0A0A;
  }
=======
  /*.img-thumbnail {*/
  /*  max-height: 200px;*/
  /*}*/
>>>>>>> 678c7aa1
</style><|MERGE_RESOLUTION|>--- conflicted
+++ resolved
@@ -1,5 +1,4 @@
 <template>
-<<<<<<< HEAD
   <b-col class="col-12 mb-4 col-sm-6 col-md-4 col-lg-3 col-xl-2 document-thumbnail" :id="doc.pid">
     <div class="card">
       <div class="card-img-top" slot="aside"
@@ -9,42 +8,17 @@
         <b-card-title class="text-truncate document-title" @click="$emit('event-open-doc', doc.pid)">
           {{ doc.title }}
         </b-card-title>
-        <b-button variant="secondary" size="sm" :href="'uploads/' + doc.pid">{{this.$_('Download')}}</b-button>
-        <b-button class="delete-document" variant="danger" size="sm" :disabled="deleting"
-                  @click.once="deleteDocument">
-=======
-  <b-col sm="3" :id="doc.pid" class="document-thumbnail">
-    <b-row align-h="center" class="text-truncate document-title">
-      <span @click="openDoc">{{ doc.title }}</span>
-    </b-row>
-    <b-row align-h="center">
-      <b-img thumbnail fluid
-             :src="'/app/api/v1/documents/' + doc.pid + '/thumbnail.png'"
-             class="img-thumbnail"
-             slot="aside"
-             blank-color="#abc"
-             @click="openDoc"
-             onerror="this.src='data:image/png;base64,iVBORw0KGgoAAAANSUhEUgAAAJYAAADICAQAAACgjNDuAAABIElEQVR42u3QAQEAAAgCIP0/ui44ACbQXBhVlixZsmTJkiVLlixZsmTJkiVLlixZsmTJkiVLlixZsmTJkiVLlixZsmTJkiVLlixZsmTJkiVLlixZsmTJkiVLlixZsmTJkiVLlixZsmTJkiVLlixZsmTJkiVLlixZsmTJkiVLlixZsmTJkiVLlixZsmTJkiVLlixZsmTJkiVLlixZsmTJkiVLlixZsmTJkiVLlixZsmTJkiVLlixZsmTJkiVLlixZsmTJkiVLlixZsmTJkiVLlixZsmTJkiVLlixZsmTJkiVLlixZsmTJkiVLlixZsmTJkiVLlixZsmTJkiVLlixZsmTJkiVLlixZsmTJkiVLlixZsmTJkiVLlixZsmTJkiVr9/mzyAFGRN6/AAAAAElFTkSuQmCC\n'"/>
-    </b-row>
-    <b-row align-h="center">
-      <span :title="doc.created">{{ $moment(doc.created).fromNow() }}</span>
-    </b-row>
-    <!--    <b-row align-h="center">{{this.$_('Note: ')}}{{ doc.note }}</b-row>-->
-
-    <b-row align-h="center">
-      <b-col>
         <b-button class="m-1" variant="secondary" size="sm" :href="'uploads/' + doc.pid">
           <font-awesome-icon icon="file-download" :alt="this.$_('Download')"/>
         </b-button>
         <b-button class="delete-document m-1" variant="danger" size="sm" :disabled="deleting"
                   @click="deleteDocument">
->>>>>>> 678c7aa1
           <b-spinner :class="{'d-none': !deleting}" small></b-spinner>
           <span :class="{'d-none': deleting}"><font-awesome-icon icon="trash" :alt="this.$_('Delete')"/></span>
         </b-button>
       </b-card-body>
       <b-card-footer>
-        <small class="text-muted">{{ getDate }}</small>
+        <small class="text-muted">{{ $moment(doc.created).fromNow() }}</small>
       </b-card-footer>
     </div>
   </b-col>
@@ -104,7 +78,6 @@
 </script>
 
 <style scoped>
-<<<<<<< HEAD
   .card-img-top {
     height: 200px;
     box-shadow: inset 0 -10px 30px -30px #0A0A0A;
@@ -124,9 +97,4 @@
     background-position: bottom;
     box-shadow: inset 0 10px 30px -30px #0A0A0A;
   }
-=======
-  /*.img-thumbnail {*/
-  /*  max-height: 200px;*/
-  /*}*/
->>>>>>> 678c7aa1
 </style>