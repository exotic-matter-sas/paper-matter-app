<template>
    <b-navbar toggleable="lg" type="dark" variant="dark">
        <b-navbar-brand href="/app">FTL-APP</b-navbar-brand>

        <b-navbar-toggle target="nav-collapse"></b-navbar-toggle>

        <b-collapse id="nav-collapse" is-nav>
            <!-- <b-navbar-nav>
                <b-nav-item href="#">Link</b-nav-item>
                <b-nav-item href="#" disabled>Disabled</b-nav-item>
            </b-navbar-nav> -->

            <!-- Right aligned nav items -->
            <b-navbar-nav class="ml-auto">
                <b-nav-form>
                    <b-form-input size="sm" class="mr-sm-2"></b-form-input>
                    <b-button size="sm" class="my-2 my-sm-0" type="submit">{{this.$parent._('Search')}}</b-button>
                </b-nav-form>

                <b-nav-item-dropdown :text="this.$parent._('Lang')" right>
                    <b-dropdown-item href="#">EN</b-dropdown-item>
                    <b-dropdown-item href="#">ES</b-dropdown-item>
                    <b-dropdown-item href="#">RU</b-dropdown-item>
                    <b-dropdown-item href="#">FR</b-dropdown-item>
                </b-nav-item-dropdown>

                <b-nav-item-dropdown right>
                    <!-- Using 'button-content' slot -->
<<<<<<< HEAD
                    <template slot="button-content"><em>{{ account.name }}</em></template>
                    <b-dropdown-item href="/account">{{this.$parent._('Profile')}}</b-dropdown-item>
                    <b-dropdown-item href="/logout">{{this.$parent._('Sign Out')}}</b-dropdown-item>
=======
                    <template slot="button-content"><em id="username">{{ account.name }}</em></template>
                    <b-dropdown-item href="/account">Profile</b-dropdown-item>
                    <b-dropdown-item href="/logout">Sign Out</b-dropdown-item>
>>>>>>> 5d8cfb55
                </b-nav-item-dropdown>
            </b-navbar-nav>
        </b-collapse>
    </b-navbar>
</template>

<script>
    export default {
        name: "FTLNavbar",

        props: {
            account: {
                type: Object,
                required: true
            }
        }
    }
</script>

<style scoped>

</style><|MERGE_RESOLUTION|>--- conflicted
+++ resolved
@@ -26,15 +26,9 @@
 
                 <b-nav-item-dropdown right>
                     <!-- Using 'button-content' slot -->
-<<<<<<< HEAD
-                    <template slot="button-content"><em>{{ account.name }}</em></template>
+                    <template slot="button-content"><em id="username">{{ account.name }}</em></template>
                     <b-dropdown-item href="/account">{{this.$parent._('Profile')}}</b-dropdown-item>
                     <b-dropdown-item href="/logout">{{this.$parent._('Sign Out')}}</b-dropdown-item>
-=======
-                    <template slot="button-content"><em id="username">{{ account.name }}</em></template>
-                    <b-dropdown-item href="/account">Profile</b-dropdown-item>
-                    <b-dropdown-item href="/logout">Sign Out</b-dropdown-item>
->>>>>>> 5d8cfb55
                 </b-nav-item-dropdown>
             </b-navbar-nav>
         </b-collapse>
