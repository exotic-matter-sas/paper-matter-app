--- conflicted
+++ resolved
@@ -15,11 +15,7 @@
                 ></b-form-file>
             </b-col>
             <b-col md="auto">
-<<<<<<< HEAD
-                <b-button id="uploadButton" variant="primary" :disabled="uploading || !file" @click="uploadDocument">{{this.$parent._('Upload')}}</b-button>
-=======
-                <b-button id="upload-button" variant="primary" :disabled="uploading || !file" @click="uploadDocument">Submit</b-button>
->>>>>>> 5d8cfb55
+                <b-button id="upload-button" variant="primary" :disabled="uploading || !file" @click="uploadDocument">{{this.$parent._('Upload')}}</b-button>
             </b-col>
         </b-row>
         <b-row align-h="center">
