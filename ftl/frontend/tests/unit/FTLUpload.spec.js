import {createLocalVue, shallowMount} from '@vue/test-utils';
import axios from 'axios';
import BootstrapVue from "bootstrap-vue";
import * as tv from './../tools/testValues.js'
import FTLUpload from "../../src/components/FTLUpload";
import flushPromises from 'flush-promises';

jest.mock('pdfjs-dist/webpack');

const localVue = createLocalVue();
localVue.use(BootstrapVue); // to avoid warning on tests execution
localVue.prototype.$_ = (text) => {
  return text;
}; // i18n mock

jest.mock('axios', () => ({
  post: jest.fn()
}));


describe('FTLUpload template', () => {
  const wrapper = shallowMount(FTLUpload, {
    localVue,
    propsData: {currentFolder: tv.FOLDER_PROPS}
  });

  it('renders properly upload UI', () => {
    expect(wrapper.html()).toContain('Upload document')
  });
});

describe('FTLUpload script', () => {
  let axios_upload_conf;
  const mockedPostResponse = {
    data: {},
    status: 201,
    config: tv.AXIOS_CRSF_CONF
  };
  let formData = new FormData();
  formData.append('thumbnail', 'base64str');
  formData.append('file', null);
  formData.append('json', JSON.stringify({'ftl_folder': tv.FOLDER_PROPS.id}));
  let wrapper;
  let upload_button;

  beforeEach(() => {
<<<<<<< HEAD
    axios.post.mockReturnValue(Promise.resolve(mockedPostResponse));

    const createThumbMock = jest.fn();
    createThumbMock.mockReturnValue(Promise.resolve("base64str"));

=======
    axios.post.mockResolvedValue(mockedPostResponse);
>>>>>>> e74cf0ef
    wrapper = shallowMount(FTLUpload, {
      localVue,
      propsData: {currentFolder: tv.FOLDER_PROPS},
      methods: {createThumb: createThumbMock}
    });
    axios_upload_conf = {
      onUploadProgress: wrapper.vm.refreshUploadProgression
    };
    Object.assign(axios_upload_conf, tv.AXIOS_CRSF_CONF); // merge upload specific conf with generic crsf conf
    upload_button = wrapper.find('#upload-button');
  });

  it('uploadDocument call api', async () => {
    // when
    wrapper.vm.uploadDocument();

    await flushPromises();
    // then
    expect(axios.post).toHaveBeenCalledWith(
      '/app/api/v1/documents/upload',
      formData,
      axios_upload_conf
    );
  });
  it('uploadDocument emit event-new-upload', async () => {
    // when
    wrapper.vm.uploadDocument();

    await flushPromises();
    // then
    expect(wrapper.emitted('event-new-upload')).toBeTruthy();
  });
});<|MERGE_RESOLUTION|>--- conflicted
+++ resolved
@@ -44,15 +44,11 @@
   let upload_button;
 
   beforeEach(() => {
-<<<<<<< HEAD
-    axios.post.mockReturnValue(Promise.resolve(mockedPostResponse));
+    axios.post.mockResolvedValue(mockedPostResponse);
 
     const createThumbMock = jest.fn();
     createThumbMock.mockReturnValue(Promise.resolve("base64str"));
 
-=======
-    axios.post.mockResolvedValue(mockedPostResponse);
->>>>>>> e74cf0ef
     wrapper = shallowMount(FTLUpload, {
       localVue,
       propsData: {currentFolder: tv.FOLDER_PROPS},
