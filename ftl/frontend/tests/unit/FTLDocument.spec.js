--- conflicted
+++ resolved
@@ -38,26 +38,11 @@
   });
 
   it('renders properly document data', () => {
-<<<<<<< HEAD
     let document_props_to_test = tv.DOCUMENT_PROPS;
     delete document_props_to_test.note;
     Object.values(document_props_to_test).forEach(function(documentData){
       expect(wrapper.html()).toContain(documentData)
     })
-=======
-    const ignoredProps = [tv.DOCUMENT_PROPS.note, tv.DOCUMENT_PROPS.thumbnail_available];
-
-    Object.values(tv.DOCUMENT_PROPS)
-      .filter((prop) => {
-        // Filter out note and thumbnail_available because they are not shown in template
-        return !ignoredProps.some((val) => {
-          return val === prop;
-        })
-      })
-      .forEach(function (documentData) {
-        expect(wrapper.html()).toContain(documentData)
-      });
->>>>>>> 678c7aa1
   });
 });
 
