--- conflicted
+++ resolved
@@ -547,36 +547,15 @@
     expect(mockedRefreshFolders).toHaveBeenCalledTimes(1);
   });
 
-<<<<<<< HEAD
-  it('documentDeleted remove doc from list', () => {
-    // given
-    const documentToDelete = tv.DOCUMENT_NO_THUMB_PROPS_2;
-    const originalDocumentsList = [tv.DOCUMENT_NO_THUMB_PROPS, documentToDelete];
-    const originalDocumentsListLength = originalDocumentsList.length;
-    wrapper.setData({docs: originalDocumentsList});
-=======
   it('documentDeleted call refreshDocumentWithSearch when needed', () => {
     wrapper.setData({docs: [tv.DOCUMENT_PROPS, tv.DOCUMENT_PROPS_VARIANT]});
     wrapper.setData({moreDocs: 'moaaarUrl'});
->>>>>>> 57973ba0
 
     // when
     wrapper.vm.documentDeleted({doc: tv.DOCUMENT_PROPS_VARIANT});
 
     // then
-<<<<<<< HEAD
-    expect(wrapper.vm.docs.length).toBe(originalDocumentsListLength - 1);
-  });
-
-  it('documentUpdated update doc in list', () => {
-    // given
-    const documentToUpdate = tv.DOCUMENT_NO_THUMB_PROPS_2;
-    const originalDocumentsList = [tv.DOCUMENT_NO_THUMB_PROPS, documentToUpdate];
-    const originalDocumentsListLength = originalDocumentsList.length;
-    wrapper.setData({docs: originalDocumentsList});
-=======
     expect(mockedRefreshDocumentWithSearch).toHaveBeenCalledTimes(0);
->>>>>>> 57973ba0
 
     // when
     wrapper.vm.documentDeleted({doc: tv.DOCUMENT_PROPS});
