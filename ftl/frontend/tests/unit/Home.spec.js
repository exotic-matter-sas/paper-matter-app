import {createLocalVue, shallowMount} from '@vue/test-utils';

import axios from 'axios';
import BootstrapVue from "bootstrap-vue";

import * as tv from './../tools/testValues.js'
import Home from "../../src/views/Home";
import FTLUpload from "../../src/components/FTLUpload";
import FTLFolder from "../../src/components/FTLFolder";
import FTLDocument from "../../src/components/FTLDocument";
import {axiosConfig} from "../../src/constants";
import flushPromises from "flush-promises";
import {createThumbFromUrl} from '../../src/thumbnailGenerator';
import FTLNewFolder from "@/components/FTLNewFolder";

const localVue = createLocalVue();
localVue.use(BootstrapVue); // to avoid warning on tests execution
localVue.component('font-awesome-icon', jest.fn()); // avoid font awesome warning
localVue.prototype.$_ = (text) => {
  return text;
}; // i18n mock
localVue.prototype.$moment = () => {
  return {fromNow: jest.fn()}
};
localVue.prototype.$router = {push: jest.fn()}; // router mock
localVue.mixin({methods: {mixinAlert: jest.fn()}}); // mixin alert

jest.mock('axios', () => ({
  get: jest.fn(),
  post: jest.fn(),
  patch: jest.fn()
}));

jest.mock('../../src/thumbnailGenerator', () => ({
  __esModule: true,
  createThumbFromUrl: jest.fn()
}));

const mockedGetFoldersResponse = {
  data: [],
  status: 200,
  config: axiosConfig
};
const mockedGetFolderResponse = {
  data: {
    id: tv.FOLDER_PROPS_VARIANT.id,
    name: tv.FOLDER_PROPS_VARIANT.name,
    paths: [
      tv.FOLDER_PROPS,
    ]
  },
  status: 200
};
const mockedGetDocumentDetailWithThumbResponse = {
  data: tv.DOCUMENT_PROPS,
  status: 200,
  config: axiosConfig
};
const mockedGetDocumentDetailWithoutThumbResponse = {
  data: tv.DOCUMENT_NO_THUMB_PROPS,
  status: 200,
  config: axiosConfig
};
const mockedGetDocumentsResponse = {
  data: {results: []},
  status: 200,
  config: axiosConfig
};
const mockedGetDocumentFlat1Response = {
  data: {
    count: 2,
    next: "http://localhost/next",
    previous: null,
    results: [tv.DOCUMENT_PROPS, tv.DOCUMENT_NO_THUMB_PROPS]
  },
  status: 200,
};
const mockedGetDocumentFlat2Response = {
  data: Promise.resolve({
    count: 1,
    next: null,
    previous: "http://localhost/previous",
    results: [tv.DOCUMENT_NO_THUMB_PROPS_2]
  }),
  status: 200,
};

const mockedUpdateFolders = jest.fn();
const mockedChangeFolder = jest.fn();
const mockedOpenDocument = jest.fn();
const mockedAlert = jest.fn();
const mockedRefreshFolders = jest.fn();
const mockedCreateThumbnailForDocument = jest.fn();
const mockedNavigateToFolder = jest.fn();
const mockedComputeFolderUrlPath = jest.fn();
const mockedRefreshDocumentWithSearch = jest.fn();
const mockedUpdateDocuments = jest.fn();
const mockedUpdateFoldersPath = jest.fn();
<<<<<<< HEAD
const mockedGetCurrentFolder =  jest.fn();
const mockedFolderCreated = jest.fn();

const mountedMocks = {
  updateDocuments: mockedUpdateDocuments,
  refreshFolders: mockedRefreshFolders,
};
=======
const mockedNavigateToDocument = jest.fn();
>>>>>>> 7ca4d348

describe('Home template', () => {
  const wrapper = shallowMount(Home, {
    localVue,
    methods: {
      refreshFolders: mockedRefreshFolders,
      updateDocuments: mockedUpdateDocuments,
    } // mock methods called in mounted
  });

  it('renders properly home template', () => {
    expect(wrapper.text()).toContain('No document yet')
  });
});

describe('Home script computed', () => {
  let wrapper;
  const fakePath = 'fakeComputeFolderPath';

  beforeEach(() => {
    mockedComputeFolderUrlPath.mockReturnValue(fakePath);
    wrapper = shallowMount(Home, {
      localVue,
      methods: {
        // mock for methods in mounted
        changeFolder: mockedChangeFolder,
        refreshFolders: mockedRefreshFolders,
        refreshDocumentWithSearch: mockedRefreshDocumentWithSearch,
        updateDocuments: mockedUpdateDocuments,
        // mock method call in breadcrumb
        computeFolderUrlPath: mockedComputeFolderUrlPath
      }
    });
  });

  it('lastRefreshFormatted return proper format', () => {
    // when
    let lastRefreshFormattedValue = wrapper.vm.lastRefreshFormatted;

    // then
    expect(lastRefreshFormattedValue).toBeInstanceOf(Date);
  });

  it('getCurrentFolder return proper format', () => {
    // when
    wrapper.setData({previousLevels: [tv.FOLDER_PROPS, tv.FOLDER_PROPS_VARIANT]});
    let getCurrentFolderValue = wrapper.vm.getCurrentFolder;

    // then
    expect(getCurrentFolderValue).toBe(tv.FOLDER_PROPS_VARIANT);
  });

  it('breadcrumb return proper format', () => {
    const fakeLevels = [tv.FOLDER_PROPS, tv.FOLDER_PROPS_VARIANT];
    wrapper.setData({previousLevels: fakeLevels});

    // when
    const breadcrumbData = wrapper.vm.breadcrumb;

    // then
    const expectedFormat = [
      {
        text: 'Root',
        to: {name: 'home'}
      },
      {
        text: fakeLevels[0].name,
        to: {path: '/home/' + fakePath}
      },
      {
        text: fakeLevels[1].name,
        to: {path: '/home/' + fakePath}
      },
    ];
    expect(breadcrumbData).toEqual(expectedFormat);
    expect(mockedComputeFolderUrlPath).toHaveBeenNthCalledWith(1, fakeLevels[0].id);
    expect(mockedComputeFolderUrlPath).toHaveBeenNthCalledWith(2, fakeLevels[1].id);

  });
});

describe('Mounted call proper methods with given props', () => {

  beforeEach(() => {
    jest.clearAllMocks();
  });

  it('mounted call proper methods without props ', () => {
    shallowMount(Home, {
      localVue,
      methods: {
        refreshFolders: mockedRefreshFolders,
        updateDocuments: mockedUpdateDocuments,
      }
    });

    // then
    expect(mockedRefreshFolders).toHaveBeenCalledTimes(1);
    expect(mockedUpdateDocuments).toHaveBeenCalledTimes(1);
    expect(mockedOpenDocument).not.toHaveBeenCalled();
  });

  it('mounted call proper methods with doc props ', () => {
    shallowMount(Home, {
      localVue,
      methods: {
        refreshFolders: mockedRefreshFolders,
        updateDocuments: mockedUpdateDocuments,
        openDocument: mockedOpenDocument
      },
      propsData: {doc: tv.DOCUMENT_PROPS}
    });

    // then
    expect(mockedRefreshFolders).toHaveBeenCalledTimes(1);
    expect(mockedUpdateDocuments).toHaveBeenCalledTimes(1);
    expect(mockedOpenDocument).toHaveBeenCalledTimes(1);
  });

  it('mounted call proper methods with folder props ', () => {
    const current_folder = tv.FOLDER_PROPS;

    shallowMount(Home, {
      localVue,
      methods: {
        refreshFolders: mockedRefreshFolders,
        updateDocuments: mockedUpdateDocuments,
        updateFoldersPath: mockedUpdateFoldersPath
      },
      propsData: {folder: current_folder}
    });

    // then
    expect(mockedRefreshFolders).not.toHaveBeenCalled();
    expect(mockedUpdateDocuments).toHaveBeenCalledTimes(1);
    expect(mockedUpdateFoldersPath).toHaveBeenCalledTimes(1);
    expect(mockedUpdateFoldersPath).toHaveBeenCalledWith(current_folder);
  });

  it('mounted call proper methods with searchQuery props ', () => {
    const search_query = 'coucou!';

    shallowMount(Home, {
      localVue,
      methods: {
        refreshFolders: mockedRefreshFolders,
        updateDocuments: mockedUpdateDocuments,
        refreshDocumentWithSearch: mockedRefreshDocumentWithSearch
      },
      propsData: {searchQuery: search_query}
    });

    // then
    expect(mockedRefreshFolders).toHaveBeenCalledTimes(1);
    expect(mockedUpdateDocuments).not.toHaveBeenCalled();
    expect(mockedRefreshDocumentWithSearch).toHaveBeenCalledTimes(1);
    expect(mockedRefreshDocumentWithSearch).toHaveBeenCalledWith(search_query);
  });
});

describe('Watchers call proper methods', () => {
  let wrapper;

  beforeEach(() => {
    wrapper = shallowMount(Home, {
      localVue,
      methods: {
        refreshFolders: mockedRefreshFolders,
        updateDocuments: mockedUpdateDocuments,
        refreshDocumentWithSearch: mockedRefreshDocumentWithSearch,
        openDocument: mockedOpenDocument,
        changeFolder: mockedChangeFolder,
        updateFoldersPath: mockedUpdateFoldersPath
      }
    });
    jest.clearAllMocks();
  });

  it('searchQuery watcher call refreshDocumentWithSearch', () => {
    // wrapper mounted in beforeEach
    const searchQuery = 'key words';

    //when
    wrapper.setData({searchQuery});

    // then
    expect(mockedRefreshDocumentWithSearch).toHaveBeenCalledTimes(1);
    expect(mockedRefreshDocumentWithSearch).toHaveBeenCalledWith(searchQuery);
  });

  it('doc watcher call openDocument if doc value not undefined', () => {
    // wrapper mounted in beforeEach

    //when doc is defined
    let doc = tv.DOCUMENT_PROPS.pid;
    wrapper.setData({doc});

    // then
    expect(mockedOpenDocument).toHaveBeenCalledTimes(1);
    expect(mockedOpenDocument).toHaveBeenCalledWith(doc);

    //when doc is reset to undefined
    jest.clearAllMocks();
    doc = undefined;
    wrapper.setData({doc});

    // then
    expect(wrapper.vm.docModal).toBe(false);
    expect(mockedOpenDocument).not.toHaveBeenCalled();
  });

  it('folder watcher call proper method', () => {
    // wrapper mounted in beforeEach

    //when folder is defined
    let folder = tv.FOLDER_PROPS.id;
    wrapper.setData({folder});

    // then
    expect(mockedChangeFolder).not.toHaveBeenCalled();
    expect(mockedUpdateFoldersPath).toHaveBeenCalledTimes(1);
    expect(mockedUpdateFoldersPath).toHaveBeenCalledWith(folder, true);

    //when folder value is reset to undefined
    jest.clearAllMocks();
    folder = undefined;
    wrapper.setData({folder});

    // then
    expect(mockedChangeFolder).toHaveBeenCalledTimes(1);
    expect(mockedUpdateFoldersPath).not.toHaveBeenCalled();
  });
});

describe('Home script methods call proper methods', () => {
  const fakeCurrentFolder = tv.FOLDER_PROPS_WITH_PARENT;
  const fakePath =
    tv.FOLDER_PROPS.name + '/'
    + tv.FOLDER_PROPS_VARIANT.name + '/'
    + tv.FOLDER_PROPS_VARIANT.id;
  let wrapper;

  beforeEach(() => {
    mockedGetCurrentFolder.mockReturnValue(fakeCurrentFolder);
    mockedComputeFolderUrlPath.mockReturnValue(fakePath);
    wrapper = shallowMount(Home, {
      localVue,
      methods: Object.assign(
        {
          changeFolder: mockedChangeFolder,
          updateFolders: mockedUpdateFolders,
          createThumbnailForDocument: mockedCreateThumbnailForDocument,
          computeFolderUrlPath: mockedComputeFolderUrlPath,
          refreshDocumentWithSearch: mockedRefreshDocumentWithSearch
        },
        mountedMocks
      ),
      computed: {
        getCurrentFolder: mockedGetCurrentFolder
      }
    });
    jest.clearAllMocks(); // Reset mock call count done by mounted
  });

  it('changeFolder call proper methods', () => {
    // restore original method to test it
    wrapper.setMethods({changeFolder: Home.methods.changeFolder});

    // when
    wrapper.vm.changeFolder(fakeCurrentFolder);

    // then
    expect(mockedUpdateFolders).toHaveBeenCalledTimes(1);
    expect(mockedUpdateFolders).toHaveBeenCalledWith(fakeCurrentFolder);
    expect(mockedUpdateDocuments).toHaveBeenCalledTimes(1);
  });

  it('changeToPreviousFolder call proper methods', () => {
    const fakePreviousLevels = [tv.FOLDER_PROPS, tv.FOLDER_PROPS_VARIANT];
    wrapper.setData({previousLevels: Array.from(fakePreviousLevels)});

    // when
    wrapper.vm.changeToPreviousFolder();

    // then
    expect(wrapper.vm.previousLevels.length).toBe(fakePreviousLevels.length - 1);
    expect(wrapper.vm.$router.push).toHaveBeenNthCalledWith(1, {path: '/home/' + fakePath});
  });

  it('refreshFolders call proper methods', () => {
    // restore original method to test it
    wrapper.setMethods({refreshFolders: Home.methods.refreshFolders});

    // when
    wrapper.vm.refreshFolders();

    // then
    expect(mockedUpdateFolders).toHaveBeenCalledTimes(1);
    expect(mockedUpdateFolders).toHaveBeenNthCalledWith(1, fakeCurrentFolder);
  });

  it('refreshAll call proper methods', () => {
    // when
    wrapper.vm.refreshAll();

    // then (called 2 times because there is calls in mounted)
    expect(mockedRefreshFolders).toHaveBeenCalledTimes(1);
    expect(mockedUpdateDocuments).toHaveBeenCalledTimes(1);
  });

  it('generateMissingThumbnail call proper methods', async () => {
    axios.get.mockResolvedValueOnce(mockedGetDocumentFlat1Response);
    axios.get.mockResolvedValueOnce(mockedGetDocumentFlat2Response);

    wrapper.vm.generateMissingThumbnail();
    await flushPromises();

    // Only 2 thumbnails are not available in the 3 documents listed
    expect(mockedCreateThumbnailForDocument).toHaveBeenCalledTimes(2)
  });

  it('openDocument call createThumbnailForDocument if needed', async () => {
    axios.get.mockResolvedValueOnce(mockedGetDocumentDetailWithThumbResponse);
    axios.get.mockResolvedValueOnce(mockedGetDocumentDetailWithoutThumbResponse);

    // when open document is called for a document with thumbnail
    wrapper.vm.openDocument(tv.DOCUMENT_PROPS.pid);
    await flushPromises();

    // then thumbnail generation isn't needed
    expect(mockedCreateThumbnailForDocument).not.toHaveBeenCalled();

    // when open document is called for a document without thumbnail
    wrapper.vm.openDocument(tv.DOCUMENT_NO_THUMB_PROPS.pid);
    await flushPromises();

    // then thumbnail generation is needed
    expect(mockedCreateThumbnailForDocument).toHaveBeenCalledWith(tv.DOCUMENT_NO_THUMB_PROPS);
  });

  it('navigateToFolder call router push', () => {
    // when
    wrapper.vm.navigateToFolder(tv.FOLDER_PROPS);

    // then
    expect(wrapper.vm.$router.push).toHaveBeenNthCalledWith(1, {path: '/home/' + fakePath});
  });

  it('closeDocument call router push', () => {
    // when
    wrapper.vm.navigateToFolder(tv.FOLDER_PROPS);

    // then
    expect(wrapper.vm.$router.push).toHaveBeenNthCalledWith(1, {path: '/home/' + fakePath});
  });

  it('refreshDocumentWithSearch call updateDocuments and set currentSearch', () => {
    // restore original method to test it
    wrapper.setMethods({refreshDocumentWithSearch: Home.methods.refreshDocumentWithSearch});

    // when
    const searchQuery = 'coucou !';
    wrapper.vm.refreshDocumentWithSearch(searchQuery);

    // then
    expect(wrapper.vm.currentSearch).toBe(searchQuery);
    expect(mockedUpdateDocuments).toHaveBeenCalledTimes(1);
  });

  it('clearSearch call refreshDocumentWithSearch', () => {
    // when
    wrapper.vm.clearSearch();

    // then
    expect(mockedRefreshDocumentWithSearch).toHaveBeenCalledTimes(1);
    expect(mockedRefreshDocumentWithSearch).toHaveBeenCalledWith('');
  });

  it('folderCreated call refreshFolders', () => {
    // when
    wrapper.vm.folderCreated('');

    // then
    expect(mockedRefreshFolders).toHaveBeenCalledTimes(1);
  });
});

describe('Home script methods return proper value', () => {
  let wrapper;

  beforeEach(() => {
    wrapper = shallowMount(Home, {
      localVue,
      methods: {
        changeFolder: mockedChangeFolder,
        updateFolders: mockedUpdateFolders,
        refreshFolders: mockedRefreshFolders,
        refreshDocumentWithSearch: mockedRefreshDocumentWithSearch,
        updateDocuments: mockedUpdateDocuments
      }
    });
    jest.clearAllMocks(); // Reset mock call count done by mounted
  });

  it('computeFolderUrlPath return proper value', () => {
    wrapper.setData({previousLevels: [tv.FOLDER_PROPS, tv.FOLDER_PROPS_VARIANT]});

    let computeFolderUrlPath = wrapper.vm.computeFolderUrlPath(tv.FOLDER_PROPS_VARIANT.id);

    expect(computeFolderUrlPath).toBe(
      tv.FOLDER_PROPS.name
      + '/'
      + tv.FOLDER_PROPS_VARIANT.name
      + '/'
      + tv.FOLDER_PROPS_VARIANT.id);
  });
});

describe('Home script methods error handling', () => {
  let wrapper;

  beforeEach(() => {
    axios.get.mockResolvedValue(mockedGetDocumentsResponse);

    wrapper = shallowMount(Home, {
      localVue,
      methods: {
        changeFolder: mockedChangeFolder,
        mixinAlert: mockedAlert,
        refreshFolders: mockedRefreshFolders,
        refreshDocumentWithSearch: mockedRefreshDocumentWithSearch,
      }
    });
  });

  it('updateDocuments call alert method in case of api error', done => {
    axios.get.mockRejectedValue('error');
    wrapper.setData({previousLevels: [tv.FOLDER_PROPS, tv.FOLDER_PROPS_VARIANT]});

    // when
    wrapper.vm.updateDocuments();

    // then
    wrapper.vm.$nextTick(() => {
      axios.get().catch(() => {
        expect(mockedAlert).toHaveBeenCalled();
        done();
      });
    });
  });
});

describe('Home script methods call proper api', () => {
  let wrapper;

  beforeEach(() => {
    wrapper = shallowMount(Home, {
        localVue,
        methods: Object.assign(
          {
          changeFolder: mockedChangeFolder,
          refreshFolders: mockedRefreshFolders,
          createThumbnailForDocument: mockedCreateThumbnailForDocument,
          mixinAlert: mockedAlert,
          computeFolderUrlPath: mockedComputeFolderUrlPath
          },
          mountedMocks
        ),
      }
    );
    jest.clearAllMocks(); // Reset mock call count done by mounted
  });

  it('openDocument call api', () => {
    axios.get.mockResolvedValue(mockedGetDocumentDetailWithoutThumbResponse);
    let opened_document_pid = tv.DOCUMENT_NO_THUMB_PROPS.pid;

    // when
    wrapper.vm.openDocument(opened_document_pid);

    // then
    expect(axios.get).toHaveBeenNthCalledWith(
      1,
      '/app/api/v1/documents/' + opened_document_pid
    );
  });

  it('updateDocuments call api', () => {
    // restore original method to test it
    wrapper.setMethods({updateDocuments: Home.methods.updateDocuments});

    axios.get.mockResolvedValue(mockedGetDocumentsResponse);
    let currentFolder = tv.FOLDER_PROPS_VARIANT;
    wrapper.setData({previousLevels: [tv.FOLDER_PROPS, currentFolder]});

    // when
    wrapper.vm.updateDocuments();

    // then
    expect(axios.get).toHaveBeenCalledWith(
      '/app/api/v1/documents/?level=' + currentFolder.id
    );
  });

  it('updateFolders call api', () => {
    axios.get.mockResolvedValue(mockedGetFoldersResponse);
    let currentFolder = tv.FOLDER_PROPS_VARIANT;

    // when
    wrapper.vm.updateFolders(currentFolder);

    // then
    expect(axios.get).toHaveBeenCalledWith(
      '/app/api/v1/folders/?level=' + currentFolder.id
    );
  });

  it('generateMissingThumbnail call api', async () => {
    axios.get.mockResolvedValueOnce(mockedGetDocumentFlat1Response);
    axios.get.mockResolvedValueOnce(mockedGetDocumentFlat2Response);

    wrapper.vm.generateMissingThumbnail();
    await flushPromises();

    expect(axios.get).toHaveBeenCalledWith("/app/api/v1/documents?flat=true");
    expect(axios.get).toHaveBeenCalledWith("http://localhost/next");
  });

  it('createThumbnailForDocument call api', async () => {
    // restore original method to test it
    wrapper.setMethods({createThumbnailForDocument: Home.methods.createThumbnailForDocument});
    axios.patch.mockResolvedValue({});

    createThumbFromUrl.mockResolvedValue("base64str");

    wrapper.vm.createThumbnailForDocument(tv.DOCUMENT_PROPS);
    await flushPromises();

    expect(axios.patch).toHaveBeenNthCalledWith(
      1,
      '/app/api/v1/documents/' + tv.DOCUMENT_PROPS.pid,
      {'thumbnail_binary': 'base64str'},
      axiosConfig
    );
  });

  it('updateFoldersPath call api', async () => {
    axios.get.mockResolvedValueOnce(mockedGetFolderResponse);
    wrapper.vm.updateFoldersPath(tv.FOLDER_PROPS.id);
    await flushPromises();

    expect(axios.get).toHaveBeenNthCalledWith(1, '/app/api/v1/folders/' + tv.FOLDER_PROPS.id);
    expect(mockedChangeFolder).toHaveBeenNthCalledWith(1, mockedGetFolderResponse.data);
    expect(mockedComputeFolderUrlPath).toHaveBeenNthCalledWith(1, tv.FOLDER_PROPS.id);
  });
});

describe('Home event handling', () => {
  let wrapper;

  beforeEach(() => {
    wrapper = shallowMount(Home, {
      localVue,
      methods: Object.assign(
        {
        changeFolder: mockedChangeFolder,
        openDocument: mockedOpenDocument,
        navigateToFolder: mockedNavigateToFolder,
<<<<<<< HEAD
        folderCreated: mockedFolderCreated
        },
        mountedMocks
      )
=======
        navigateToDocument: mockedNavigateToDocument,
        updateFolders: mockedUpdateFolder
      }
>>>>>>> 7ca4d348
    });
    jest.clearAllMocks(); // Reset mock call count done by mounted
  });

  it('event-new-upload call updateDocuments', done => {
    // when
    wrapper.find(FTLUpload).vm.$emit('event-new-upload');

    // then
    wrapper.vm.$nextTick(() => {
      expect(mockedUpdateDocuments).toHaveBeenCalled();
      done();
    });
  });

  it('event-change-folder call navigateToFolder', done => {
    // Need to define at least one folder in order FTLFolder component is instantiated
    wrapper.setData({folders: [tv.FOLDER_PROPS]});
    let next_folder = tv.FOLDER_PROPS_VARIANT;

    // when
    wrapper.find(FTLFolder).vm.$emit('event-change-folder', next_folder);

    // then
    wrapper.vm.$nextTick(() => {
      expect(mockedNavigateToFolder).toHaveBeenCalledWith(next_folder);
      done();
    });
  });

  it('event-open-doc call openDocument', done => {
    // Need to define at least one document in order FTLDocument component is instantiated
    wrapper.setData({docs: [tv.DOCUMENT_PROPS]});
    let documentPid = tv.DOCUMENT_PROPS.pid;

    // when
    wrapper.find(FTLDocument).vm.$emit('event-open-doc', documentPid);

    // then
    wrapper.vm.$nextTick(() => {
      expect(mockedNavigateToDocument).toHaveBeenCalledWith(documentPid);
      done();
    });
  });

  it('event-delete-doc call updateDocuments', done => {
    // Need to define at least one document in order FTLDocument component is instantiated
    wrapper.setData({docs: [tv.DOCUMENT_PROPS]});

    // when
    wrapper.find(FTLDocument).vm.$emit('event-delete-doc');

    // then
    wrapper.vm.$nextTick(() => {
      expect(mockedUpdateDocuments).toHaveBeenCalled();
      done();
    });
  });

  it('event-folder-created call folderCreated', done => {
    // when
    wrapper.find(FTLNewFolder).vm.$emit('event-folder-created');

    // then
    wrapper.vm.$nextTick(() => {
      expect(mockedFolderCreated).toHaveBeenCalledTimes(1);
      done();
    });
  });
});<|MERGE_RESOLUTION|>--- conflicted
+++ resolved
@@ -96,7 +96,7 @@
 const mockedRefreshDocumentWithSearch = jest.fn();
 const mockedUpdateDocuments = jest.fn();
 const mockedUpdateFoldersPath = jest.fn();
-<<<<<<< HEAD
+const mockedNavigateToDocument = jest.fn();
 const mockedGetCurrentFolder =  jest.fn();
 const mockedFolderCreated = jest.fn();
 
@@ -104,9 +104,6 @@
   updateDocuments: mockedUpdateDocuments,
   refreshFolders: mockedRefreshFolders,
 };
-=======
-const mockedNavigateToDocument = jest.fn();
->>>>>>> 7ca4d348
 
 describe('Home template', () => {
   const wrapper = shallowMount(Home, {
@@ -675,16 +672,12 @@
         changeFolder: mockedChangeFolder,
         openDocument: mockedOpenDocument,
         navigateToFolder: mockedNavigateToFolder,
-<<<<<<< HEAD
-        folderCreated: mockedFolderCreated
+        folderCreated: mockedFolderCreated,
+        navigateToDocument: mockedNavigateToDocument,
+        updateFolders: mockedUpdateFolder
         },
         mountedMocks
       )
-=======
-        navigateToDocument: mockedNavigateToDocument,
-        updateFolders: mockedUpdateFolder
-      }
->>>>>>> 7ca4d348
     });
     jest.clearAllMocks(); // Reset mock call count done by mounted
   });
